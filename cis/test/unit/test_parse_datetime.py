--- conflicted
+++ resolved
@@ -27,13 +27,8 @@
 @istest
 def parse_datetime_can_parse_year_month():
     parser = MockParser()
-<<<<<<< HEAD
     dt = parse_as_number_or_datetime('2010-07')
     print dt
-=======
-    dt = parse_datetime('2010-07', 'date/time arg', parser)
-    print(dt)
->>>>>>> 2a6c0ea5
     assert (dt == [2010, 7])
 
 
@@ -291,18 +286,18 @@
     import datetime as dt
     # when not specifying the hours, minutes or seconds, 0 is used
     eq_(parse_datetimestr_to_std_time("2010-02-05 02:15:45"),
-        convert_datetime_to_std_time(dt.datetime(2010, 0o2, 0o5, 0o2, 15, 45)))
+        convert_datetime_to_std_time(dt.datetime(2010, 02, 05, 02, 15, 45)))
     eq_(parse_datetimestr_to_std_time("2010-02-05 02:15"),
-        convert_datetime_to_std_time(dt.datetime(2010, 0o2, 0o5, 0o2, 15, 0)))
+        convert_datetime_to_std_time(dt.datetime(2010, 02, 05, 02, 15, 0)))
     eq_(parse_datetimestr_to_std_time("2010-02-05 02"),
-        convert_datetime_to_std_time(dt.datetime(2010, 0o2, 0o5, 0o2, 0, 0)))
+        convert_datetime_to_std_time(dt.datetime(2010, 02, 05, 02, 0, 0)))
     eq_(parse_datetimestr_to_std_time("2010-02-05"),
-        convert_datetime_to_std_time(dt.datetime(2010, 0o2, 0o5, 0, 0, 0)))
+        convert_datetime_to_std_time(dt.datetime(2010, 02, 05, 0, 0, 0)))
 
     # GOTCHA: when not specifying an element of a date (i.e. the year, month or day), the current date is used
     now = dt.datetime.now()
     eq_(parse_datetimestr_to_std_time("2010-02-05"),
-        convert_datetime_to_std_time(dt.datetime(2010, 0o2, 0o5)))
+        convert_datetime_to_std_time(dt.datetime(2010, 02, 05)))
     eq_(parse_datetimestr_to_std_time("2010-12"),
         convert_datetime_to_std_time(dt.datetime(2010, 12, now.day)))
     eq_(parse_datetimestr_to_std_time("2010-"),
