import logging
import math

import iris
import numpy as np

from jasmin_cis.col_framework import (Colocator, Constraint, PointConstraint, CellConstraint,
                                      IndexedConstraint, Kernel)
import jasmin_cis.exceptions
from jasmin_cis.data_io.gridded_data import GriddedData
from jasmin_cis.data_io.hyperpoint import HyperPoint, HyperPointList
from jasmin_cis.data_io.ungridded_data import LazyData, UngriddedData, Metadata
import jasmin_cis.data_index as data_index
import jasmin_cis.utils


class DefaultColocator(Colocator):

    def __init__(self, var_name='', var_long_name='', var_units=''):
        super(DefaultColocator, self).__init__()
        self.var_name = var_name
        self.var_long_name = var_long_name
        self.var_units = var_units

    def colocate(self, points, data, constraint, kernel):
        '''
            This colocator takes a list of HyperPoints and a data object (currently either Ungridded data or a Cube) and returns
             one new LazyData object with the values as determined by the constraint and kernel objects. The metadata
             for the output LazyData object is copied from the input data object.
        :param points: A list of HyperPoints
        :param data: An UngriddedData object or Cube, or any other object containing metadata that the constraint object can read
        :param constraint: An instance of a Constraint subclass which takes a data object and returns a subset of that data
                            based on it's internal parameters
        :param kernel: An instance of a Kernel subclass which takes a number of points and returns a single value
        :return: A single LazyData object
        '''
        from jasmin_cis.data_io.ungridded_data import LazyData, UngriddedData
        import numpy as np

        metadata = data.metadata

        # Convert ungridded data to a list of points
        if isinstance(data, UngriddedData):
            data_points = data.get_non_masked_points()
        else:
            data_points = data

        # Create index if constraint and/or kernel require one.
        coord_map = None
        data_index.create_indexes(constraint, points, data_points, coord_map)
        data_index.create_indexes(kernel, points, data_points, coord_map)

        logging.info("--> colocating...")

        points = points.get_coordinates_points()

        # Fill will the FillValue from the start
        values = np.zeros(len(points)) + constraint.fill_value

        for i, point in enumerate(points):
            con_points = constraint.constrain_points(point, data_points)
            try:
                values[i] = kernel.get_value(point, con_points)
            except ValueError:
                pass
        new_data = LazyData(values, metadata)
        if self.var_name: new_data.metadata._name = self.var_name
        if self.var_long_name: new_data.metadata.long_name = self.var_long_name
        if self.var_units: new_data.units = self.var_units
        new_data.metadata.shape = (len(points),)
        new_data.metadata.missing_value = constraint.fill_value

        return [new_data]


class AverageColocator(Colocator):

    def __init__(self, var_name='', var_long_name='', var_units='',stddev_name='',nopoints_name=''):
        super(AverageColocator, self).__init__()
        self.var_name = var_name
        self.var_long_name = var_long_name
        self.var_units = var_units
        self.stddev_name = stddev_name
        self.nopoints_name = nopoints_name

    def colocate(self, points, data, constraint, kernel):
        '''
            This colocator takes a list of HyperPoints and a data object (currently either Ungridded data or a Cube) and returns
             one new LazyData object with the values as determined by the constraint and kernel objects. The metadata
             for the output LazyData object is copied from the input data object.
        :param points: A list of HyperPoints
        :param data: An UngriddedData object or Cube, or any other object containing metadata that the constraint object can read
        :param constraint: An instance of a Constraint subclass which takes a data object and returns a subset of that data
                            based on it's internal parameters
        :param kernel: An instance of a Kernel subclass which takes a number of points and returns a single value - This
                            should be full_average - no other kernels currently return multiple values
        :return: One LazyData object for the mean of the constrained values, one for the standard deviation and another
                    for the number of points in the constrained set for which the mean was calculated
        '''
        from jasmin_cis.data_io.ungridded_data import LazyData, UngriddedData, Metadata
        from jasmin_cis.exceptions import ClassNotFoundError

        import numpy as np

        metadata = data.metadata

        if not isinstance(kernel, full_average):
            raise ClassNotFoundError("Invalid kernel specified for this colocator. Should be 'full_average'.")

        # Convert ungridded data to a list of points
        if isinstance(data, UngriddedData):
            data_points = data.get_non_masked_points()
        else:
            data_points = data

        logging.info("--> colocating...")

        points = points.get_coordinates_points()

        # Fill will the FillValue from the start
        means = np.zeros(len(points)) + constraint.fill_value
        stddev = np.zeros(len(points)) + constraint.fill_value
        nopoints = np.zeros(len(points)) + constraint.fill_value

        for i, point in enumerate(points):
            con_points = constraint.constrain_points(point, data_points)
            try:
                means[i], stddev[i], nopoints[i] = kernel.get_value(point, con_points)
            except ValueError:
                pass

        mean_data = LazyData(means, metadata)
        if self.var_name:
            mean_data.metadata._name = self.var_name
        else:
            mean_data.metadata._name = mean_data.name() + '_mean'
        if self.var_long_name: mean_data.metadata.long_name = self.var_long_name
        if self.var_units: mean_data.units = self.var_units
        mean_data.metadata.shape = (len(points),)
        mean_data.metadata.missing_value = constraint.fill_value

        if not self.stddev_name:
            self.stddev_name = mean_data.name()+'_std_dev'
        stddev_data = LazyData(stddev, Metadata(name=self.stddev_name,
                                                long_name='Standard deviation from the mean in '+metadata._name,
                                                shape=(len(points),), missing_value=constraint.fill_value, units=mean_data.units))

        if not self.nopoints_name:
            self.nopoints_name = mean_data.name()+'_no_points'
        nopoints_data = LazyData(nopoints, Metadata(name=self.nopoints_name,
                                                    long_name='Number of points used to calculate the mean of '+metadata._name,
                                                    shape=(len(points),), missing_value=constraint.fill_value, units='1'))

        return [mean_data, stddev_data, nopoints_data]


class DifferenceColocator(Colocator):

    def __init__(self, var_name='', var_long_name='', var_units='', diff_name='difference', diff_long_name=''):
        super(DifferenceColocator, self).__init__()
        self.var_name = var_name
        self.var_long_name = var_long_name
        self.var_units = var_units
        self.diff_name = diff_name
        self.diff_long_name= diff_long_name

    def colocate(self, points, data, constraint, kernel):
        '''
            This colocator takes a list of HyperPoints and a data object (currently either Ungridded data or a Cube) and returns
             one new LazyData object with the values as determined by the constraint and kernel objects. The metadata
             for the output LazyData object is copied from the input data object.
        :param points: A list of HyperPoints
        :param data: An UngriddedData object or Cube, or any other object containing metadata that the constraint object can read
        :param constraint: An instance of a Constraint subclass which takes a data object and returns a subset of that data
                            based on it's internal parameters
        :param kernel: An instance of a Kernel subclass which takes a number of points and returns a single value
        :return: One LazyData object for the colocated data, and another for the difference between that data and the sample data
        '''
        from jasmin_cis.data_io.ungridded_data import LazyData, UngriddedData, Metadata
        import numpy as np

        metadata = data.metadata

        # Convert ungridded data to a list of points
        if isinstance(data, UngriddedData):
            data_points = data.get_non_masked_points()
        else:
            data_points = data

        logging.info("--> colocating...")

        points = points.get_all_points()

        # Fill will the FillValue from the start
        values = np.zeros(len(points)) + constraint.fill_value
        difference = np.zeros(len(points)) + constraint.fill_value

        for i, point in enumerate(points):
            con_points = constraint.constrain_points(point, data_points)
            try:
                values[i] = kernel.get_value(point, con_points)
                difference[i] = values[i] - point.val[0]
            except ValueError:
                pass

        val_data = LazyData(values, metadata)
        if self.var_name: val_data.metadata._name = self.var_name
        if self.var_long_name: val_data.metadata.long_name = self.var_long_name
        if self.var_units: val_data.units = self.var_units
        val_data.metadata.shape = (len(points),)
        val_data.metadata.missing_value = constraint.fill_value

        if not self.diff_long_name: self.diff_long_name = 'Difference between given variable and sampling values'
        diff_data = LazyData(difference, Metadata(name=self.diff_name, long_name=self.diff_long_name, shape=(len(points),),
                                                  missing_value=constraint.fill_value, units=val_data.units))

        return [val_data, diff_data]


class DebugColocator(Colocator):

    def __init__(self, max_vals=1000, print_step=10.0):
        super(DebugColocator, self).__init__()
        self.max_vals = int(max_vals)
        self.print_step = float(print_step)

    def colocate(self, points, data, constraint, kernel):
        # This is the same colocate method as above with extra logging and timing steps. This is useful for debugging
        #  but will be slower than the default colocator.
        from jasmin_cis.data_io.ungridded_data import LazyData, UngriddedData
        import numpy as np
        import math
        from time import time

        metadata = data.metadata

        # Convert ungridded data to a list of points
        if isinstance(data, UngriddedData):
            data_points = data.get_non_masked_points()
        else:
            data_points = data

        logging.info("--> colocating...")

        points = points.get_coordinates_points()

        # Only colocate a certain number of points, as a quick test
        num_points = len(points)
        num_short_points = num_points if num_points < self.max_vals else self.max_vals

        # We still need to output the full size list, to match the size of the coordinates
        values = np.zeros(len(points)) + constraint.fill_value

        times = np.zeros(num_short_points)
        for i, point in enumerate(points):
            if i >= num_short_points:
                break

            t1 = time()

            # colocate using a constraint and a kernel
            con_points = constraint.constrain_points(point, data_points)
            try:
                values[i] = kernel.get_value(point, con_points)
            except ValueError:
                pass

            # print debug information to screen
            times[i] = time() - t1
            frac, rem = math.modf(i/self.print_step)
            if frac == 0: print str(i) + " - took: " + str(times[i]) + "s" + " -  sample: " + str(point) + " - colocated value: " + str(values[i])

        logging.info("Average time per point: " + str(np.sum(times)/num_short_points))
        new_data = LazyData(values, metadata)
        new_data.metadata.shape = (len(points),)
        new_data.metadata.missing_value = constraint.fill_value
        return [new_data]


class DummyColocator(Colocator):

    def colocate(self, points, data, constraint, kernel):
        '''
            This colocator does no colocation at all - it just returns the original data values. This might be useful
            if the input data for one variable is already known to be on the same grid as points. This routine could
            check the coordinates are the same but currently does no such check.
        :param points: A list of HyperPoints
        :param data: An UngriddedData object or Cube
        :param constraint: Unused
        :param kernel: Unused
        :return: A single LazyData object
        '''
        from jasmin_cis.data_io.ungridded_data import LazyData

        logging.info("--> colocating...")

        new_data = LazyData(data.data, data.metadata)
        return [new_data]


class DummyConstraint(Constraint):

    def __init__(self, fill_value=None):
        from jasmin_cis.exceptions import InvalidCommandLineOptionError

        super(Constraint, self).__init__()
        if fill_value is not None:
            try:
                self.fill_value = float(fill_value)
            except ValueError:
                raise InvalidCommandLineOptionError('Dummy Constraint fill_value must be a valid float')

    def constrain_points(self, point, data):
        # This is a null constraint - all of the points just get passed back
        return data


class SepConstraint(PointConstraint):

    def __init__(self, h_sep=None, a_sep=None, p_sep=None, t_sep=None, fill_value=None):
        from jasmin_cis.exceptions import InvalidCommandLineOptionError

        super(SepConstraint, self).__init__()
        if fill_value is not None:
            try:
                self.fill_value = float(fill_value)
            except ValueError:
                raise InvalidCommandLineOptionError('Separation Constraint fill_value must be a valid float')
        self.checks = []
        if h_sep is not None:
            self.h_sep = jasmin_cis.utils.parse_distance_with_units_to_float_km(h_sep)
            self.checks.append(self.horizontal_constraint)
        if a_sep is not None:
            self.a_sep = jasmin_cis.utils.parse_distance_with_units_to_float_m(a_sep)
            self.checks.append(self.alt_constraint)
        if p_sep is not None:
            try:
                self.p_sep = float(p_sep)
            except:
                raise InvalidCommandLineOptionError('Separation Constraint p_sep must be a valid float')
            self.checks.append(self.pressure_constraint)
        if t_sep is not None:
            from jasmin_cis.time_util import parse_datetimestr_delta_to_float_days
            try:
                self.t_sep = parse_datetimestr_delta_to_float_days(t_sep)
            except ValueError as e:
                raise InvalidCommandLineOptionError(e)
            self.checks.append(self.time_constraint)

    def time_constraint(self, point, ref_point):
        return point.time_sep(ref_point) < self.t_sep

    def alt_constraint(self, point, ref_point):
        return point.alt_sep(ref_point) < self.a_sep

    def pressure_constraint(self, point, ref_point):
        return point.pres_sep(ref_point) < self.p_sep

    def horizontal_constraint(self, point, ref_point):
        return point.haversine_dist(ref_point) < self.h_sep

    def constrain_points(self, ref_point, data):
        con_points = HyperPointList()
        for point in data:
            if all(check(point, ref_point) for check in self.checks):
                con_points.append(point)
        return con_points


class IndexedSepConstraint(PointConstraint):

    def __init__(self, h_sep=None, a_sep=None, p_sep=None, t_sep=None, fill_value=None):
        from jasmin_cis.exceptions import InvalidCommandLineOptionError

        self.haversine_distance_kd_tree_index = False

        super(IndexedSepConstraint, self).__init__()
        if fill_value is not None:
            try:
                self.fill_value = float(fill_value)
            except ValueError:
                raise InvalidCommandLineOptionError('Separation Constraint fill_value must be a valid float')

        self.checks = []
        if h_sep is not None:
            self.h_sep = jasmin_cis.utils.parse_distance_with_units_to_float_km(h_sep)
            self.checks.append(self.horizontal_constraint)
            self.haversine_distance_kd_tree_index = None
        if a_sep is not None:
            self.a_sep = jasmin_cis.utils.parse_distance_with_units_to_float_m(a_sep)
            self.checks.append(self.alt_constraint)
        if p_sep is not None:
            try:
                self.p_sep = float(p_sep)
            except:
                raise InvalidCommandLineOptionError('Separation Constraint p_sep must be a valid float')
            self.checks.append(self.pressure_constraint)
        if t_sep is not None:
            from jasmin_cis.time_util import parse_datetimestr_delta_to_float_days
            try:
                self.t_sep = parse_datetimestr_delta_to_float_days(t_sep)
            except ValueError as e:
                raise InvalidCommandLineOptionError(e)
            self.checks.append(self.time_constraint)

    def time_constraint(self, point, ref_point):
        return point.time_sep(ref_point) < self.t_sep

    def alt_constraint(self, point, ref_point):
        return point.alt_sep(ref_point) < self.a_sep

    def pressure_constraint(self, point, ref_point):
        return point.pres_sep(ref_point) < self.p_sep

    def horizontal_constraint(self, point, ref_point):
        return point.haversine_dist(ref_point) < self.h_sep

    def constrain_points(self, ref_point, data):
        point_indices = self.haversine_distance_kd_tree_index.find_points_within_distance(ref_point, self.h_sep)
        if len(point_indices) == 0:
            raise ValueError

        con_points = HyperPointList()
        for idx in point_indices:
            con_points.append(data[idx])
            # if all(check(point, ref_point) for check in self.checks):
            #     con_points.append(point)
        return con_points


class mean(Kernel):

    def get_value(self, point, data):
        '''
            Colocation using the mean of any points left after a constraint.
        '''
        from numpy import mean
        values = data.vals
        if len(values) == 0: raise ValueError
        return mean(values)


class full_average(Kernel):

    def get_value(self, point, data):
        '''
            Colocation using the mean of any points left after a constraint. Also returns the standard
             deviation and the number of points
        '''
        from numpy import mean, std
        values = data.vals
        num_values = len(values)
        if num_values == 0: raise ValueError
        return (mean(values), std(values), num_values)


class nn_horizontal(Kernel):

    def get_value(self, point, data):
        '''
            Colocation using nearest neighbours along the face of the earth where both points and
              data are a list of HyperPoints. The default point is the first point.
        '''
        iterator = data.__iter__()
        try:
            nearest_point = iterator.next()
        except StopIteration:
            # No points to check
            raise ValueError
        for data_point in iterator:
            if point.compdist(nearest_point, data_point): nearest_point = data_point
        return nearest_point.val[0]


class nn_horizontal_kdtree(Kernel):
    def __init__(self):
        self.haversine_distance_kd_tree_index = None

    def get_value(self, point, data):
        """
        Colocation using nearest neighbours along the face of the earth using a k-D tree index.
        """
        nearest_index = self.haversine_distance_kd_tree_index.find_nearest_point(point)
        if nearest_index is None:
            raise ValueError
        if nearest_index > len(data):
            pass
        nearest_point = data[nearest_index]
        return nearest_point.val[0]


class nn_altitude(Kernel):

    def get_value(self, point, data):
        '''
            Colocation using nearest neighbours in altitude, where both points and
              data are a list of HyperPoints. The default point is the first point.
        '''
        iterator = data.__iter__()
        try:
            nearest_point = iterator.next()
        except StopIteration:
            # No points to check
            raise ValueError
        for data_point in iterator:
            if point.compalt(nearest_point, data_point): nearest_point = data_point
        return nearest_point.val[0]


class nn_pressure(Kernel):

    def get_value(self, point, data):
        '''
            Colocation using nearest neighbours in pressure, where both points and
              data are a list of HyperPoints. The default point is the first point.
        '''
        iterator = data.__iter__()
        try:
            nearest_point = iterator.next()
        except StopIteration:
            # No points to check
            raise ValueError
        for data_point in iterator:
            if point.comppres(nearest_point, data_point): nearest_point = data_point
        return nearest_point.val[0]


class nn_time(Kernel):

    def get_value(self, point, data):
        '''
            Colocation using nearest neighbours in time, where both points and
              data are a list of HyperPoints. The default point is the first point.
        '''
        iterator = data.__iter__()
        try:
            nearest_point = iterator.next()
        except StopIteration:
            # No points to check
            raise ValueError
        for data_point in iterator:
            if point.comptime(nearest_point, data_point): nearest_point = data_point
        return nearest_point.val[0]


class nn_gridded(Kernel):
    def get_value(self, point, data):
        '''
            Co-location routine using nearest neighbour algorithm optimized for gridded data.
             This calls out to iris to do the work.
        '''
        from iris.analysis.interpolate import nearest_neighbour_data_value
        return nearest_neighbour_data_value(data, point.coord_tuple)


class li(Kernel):
    def get_value(self, point, data):
        '''
            Co-location routine using iris' linear interpolation algorithm. This only makes sense for gridded data.
        '''
        from iris.analysis.interpolate import linear
        return linear(data, point.coord_tuple).data


class GriddedColocatorUsingIrisRegrid(DefaultColocator):

    def __init__(self, var_name='', var_long_name='', var_units=''):
        super(DefaultColocator, self).__init__()
        self.var_name = var_name
        self.var_long_name = var_long_name
        self.var_units = var_units

    def check_for_valid_kernel(self, kernel):
        from jasmin_cis.exceptions import ClassNotFoundError

        if not (isinstance(kernel, gridded_gridded_nn) or isinstance(kernel, gridded_gridded_li)):
            raise ClassNotFoundError("Expected kernel of one of classes {}; found one of class {}".format(
                str([jasmin_cis.utils.get_class_name(gridded_gridded_nn),
                    jasmin_cis.utils.get_class_name(gridded_gridded_li)]),
                    jasmin_cis.utils.get_class_name(type(kernel))))

    def colocate(self, points, data, constraint, kernel):
        """
        This colocator takes two Iris cubes, and colocates from the data cube onto the grid of the points cube. The
        colocator then returns another Iris cube. This uses Iris' implementation, which only works onto a horizontal
        grid.
        :param points: An Iris cube with the sampling grid to colocate onto.
        :param data: The Iris cube with the data to be colocated.
        :param constraint: None allowed yet, as this is unlikely to be required for gridded-gridded.
        :param kernel: The kernel to use, current options are gridded_gridded_nn and gridded_gridded_li.
        :return: An Iris cube with the colocated data.
        """
        import iris
        self.check_for_valid_kernel(kernel)
        new_data = iris.analysis.interpolate.regrid(data, points, mode=kernel.name)#, **kwargs)

        return [new_data]


class GriddedColocator(GriddedColocatorUsingIrisRegrid):

    def colocate(self, points, data, constraint, kernel):
        """
        This colocator takes two Iris cubes, and colocates from the data cube onto the grid of the 'points' cube. The
        colocator then returns another Iris cube.
        :param points: An Iris cube with the sampling grid to colocate onto.
        :param data: The Iris cube with the data to be colocated.
        :param constraint: None allowed yet, as this is unlikely to be required for gridded-gridded.
        :param kernel: The kernel to use, current options are gridded_gridded_nn and gridded_gridded_li.
        :return: An Iris cube with the colocated data.
        """

        self.check_for_valid_kernel(kernel)

        # Make a list of the coordinates we have, with each entry containing a list with the name of the coordinate and
        # the number of points along its axis. One is for the sample grid, which contains the points where we
        # interpolate too, and one is for the output grid, which will additionally contain any dimensions missing in the
        # sample grid.
        coord_names_and_sizes_for_sample_grid = []
        coord_names_and_sizes_for_output_grid = []
        for coord in data.coords():
            # First try and find the coordinate in points, the sample grid. If an exception is thrown, it means that
            # name does not appear in the sample grid, and instead take the coordinate name and length from the original
            # data, as this is what we will be keeping.
            try:
                coord_names_and_sizes_for_sample_grid.append([coord.name(), len(points.coords(coord.name())[0].points)])
            except IndexError:
                coord_names_and_sizes_for_output_grid.append([coord.name(), len(coord.points)])

        # Adding the lists together in this way ensures that the coordinates not in the sample grid appear in the final
        # position, which is important for adding the points from the Iris interpolater to the new array. The data
        # returned from the Iris interpolater method will have dimensions of these missing coordinates, which needs
        # to be the final dimensions in the numpy array, as the iterator will give the position of the other dimensions.
        coord_names_and_sizes_for_output_grid = coord_names_and_sizes_for_sample_grid + \
                                                coord_names_and_sizes_for_output_grid

        # An array for the colocated data, with the correct shape
        new_data = np.zeros(tuple(i[1] for i in coord_names_and_sizes_for_output_grid))

        # Now recreate the points cube, while ignoring any DimCoords in points that are not in the data cube
        new_dim_coord_list = []
        new_points_array_shape = []
        for i in range(0, len(coord_names_and_sizes_for_output_grid)):
            # Try and find the coordinate in the sample grid
            coord_found = points.coords(coord_names_and_sizes_for_output_grid[i][0])

            # If the coordinate exists in the sample grid then append the new coordinate to the list. Iris requires
            # this be given as a DimCoord object, along with a axis number, in a tuple pair.
            if len(coord_found) != 0:
                new_dim_coord_list.append((coord_found[0], len(new_dim_coord_list)))
                new_points_array_shape.append(coord_found[0].points.size)

        new_points_array = np.zeros(tuple(new_points_array_shape))

        # Use the new_data array to recreate points, without the DimCoords not in the data cube
        points = iris.cube.Cube(new_points_array, dim_coords_and_dims=new_dim_coord_list)

        # Iris has a different interface for iris.analysis.interpolate.extract_nearest_neighbour, compared to
        # iris.analysis.interpolate.linear, so we need need to make an exception for how we treat the linear
        # interpolation case.
        if kernel.name == 'bilinear':
            coordinate_point_pairs = []
            for j in range(0, len(coord_names_and_sizes_for_sample_grid)):
                # For each coordinate make the list of tuple pair Iris requires, for example
                # [('latitude', -90), ('longitude, 0')]
                coordinate_point_pairs.append((coord_names_and_sizes_for_sample_grid[j][0],
                                               points.dim_coords[j].points))

            # The result here will be a cube with the correct dimensions for the output, so interpolated over all points
            # in coord_names_and_sizes_for_output_grid.
            return [kernel.interpolater(data, coordinate_point_pairs)]
        else:
            # index_iterator returns an iterator over every dimension stored in coord_names_and_sizes_for_sample_grid.
            # Now for each point in the sample grid we do the interpolation.
            for i in jasmin_cis.utils.index_iterator([i[1] for i in coord_names_and_sizes_for_sample_grid]):
                coordinate_point_pairs = []
                for j in range(0, len(coord_names_and_sizes_for_sample_grid)):
                    # For each coordinate make the list of tuple pair Iris requires, for example
                    # [('latitude', -90), ('longitude, 0')]
                    coordinate_point_pairs.append((coord_names_and_sizes_for_sample_grid[j][0],
                                                   points.dim_coords[j].points[i[j]]))

                # The result here will either be a single data value, if the sample grid and data have matching
                # coordinates, or an array if the data grid as more coordinate dimensions than the sample grid. The Iris
                # interpolation functions actually return a Cube.
                new_data[i] = kernel.interpolater(data, coordinate_point_pairs).data

                # Log a progress update, as this can take a long time.
                if all(x == 0 for x in i[1:]):
                    logging.info('Currently on {0} coordinate at {1}'.format(
                        coord_names_and_sizes_for_sample_grid[0][0], points.dim_coords[0].points[i[0]]))

            # Now we need to make a list with the appropriate coordinates, i.e. based on that in
            # coord_names_and_sizes_for_output_grid. This means choosing the grid points from the sampling grid in the
            # case of coordinates that exist in both the data and the sample grid, and taking the points from the
            # sampling grid otherwise.
            new_dim_coord_list = []
            for i in range(0, len(coord_names_and_sizes_for_output_grid)):
                # Try and find the coordinate in the sample grid
                coord_found = points.coords(coord_names_and_sizes_for_output_grid[i][0])

                # If the coordinate did not exist in the sample grid then look for it in the data grid
                if len(coord_found) == 0:
                    coord_found = data.coords(coord_names_and_sizes_for_output_grid[i][0])

                # Append the new coordinate to the list. Iris requires this be given as a DimCoord object, along with a
                # axis number, in a tuple pair.
                new_dim_coord_list.append((iris.coords.DimCoord(coord_found[0].points,
                                                                standard_name=coord_found[0].standard_name,
                                                                long_name=coord_found[0].long_name,
                                                                units=coord_found[0].units), i))

            # Finally return the new cube with the colocated data. jasmin_cis.col requires this be returned as a list of
            # Cube objects.
            new_cube_list = [GriddedData(new_data, dim_coords_and_dims=new_dim_coord_list, var_name=data.var_name,
                                         long_name=data.long_name, units=data.units, attributes=data.attributes)]

            return new_cube_list


class gridded_gridded_nn(Kernel):
    def __init__(self):
        self.name = 'nearest'
        self.interpolater = iris.analysis.interpolate.extract_nearest_neighbour

    def get_value(self, point, data):
        '''Not needed for gridded/gridded co-location.
        '''
        raise ValueError("gridded_gridded_nn kernel selected for use with colocator other than GriddedColocator")


class gridded_gridded_li(Kernel):
    def __init__(self):
        self.name = 'bilinear'
        self.interpolater = iris.analysis.interpolate.linear

    def get_value(self, point, data):
        '''Not needed for gridded/gridded co-location.
        '''
        raise ValueError("gridded_gridded_li kernel selected for use with colocator other than GriddedColocator")


class UngriddedGriddedColocator(Colocator):
    """Performs co-location of ungridded data onto a the points of a cube.
    """
    def __init__(self, var_name='', var_long_name='', var_units=''):
        super(UngriddedGriddedColocator, self).__init__()
        #TODO These are not used - use or remove everywhere.
        self.var_name = var_name
        self.var_long_name = var_long_name
        self.var_units = var_units

    def colocate(self, points, data, constraint, kernel):
        """
        :param points: cube defining the sample points
        :param data: UngriddedData object providing data to be co-located
        :param constraint: instance of a Constraint subclass, which takes a data object and returns a subset of that
                           data based on it's internal parameters
        :param kernel: instance of a Kernel subclass which takes a number of points and returns a single value
        :return: Cube of co-located data
        """
        from jasmin_cis.exceptions import ClassNotFoundError

        # Constraint must be appropriate for gridded sample.
        if not (isinstance(constraint, CellConstraint) or isinstance(constraint, IndexedConstraint)
                or isinstance(constraint, DummyConstraint)):
            raise ClassNotFoundError("Expected constraint of subclass of one of {}; found one of class {}".format(
                str([jasmin_cis.utils.get_class_name(CellConstraint),
                     jasmin_cis.utils.get_class_name(IndexedConstraint)]),
                jasmin_cis.utils.get_class_name(type(constraint))))

        # Only support the mean kernel currently.
        # if not isinstance(kernel, mean):
        #     raise ClassNotFoundError("Expected kernel of class {}; found one of class {}".format(
        #         jasmin_cis.utils.get_class_name(mean), jasmin_cis.utils.get_class_name(type(kernel))))

        if isinstance(data, UngriddedData):
            data_points = data.get_non_masked_points()
        else:
            raise ValueError("UngriddedGriddedColocator requires ungridded data to colocate")

        # Work out how to iterate over the cube and map HyperPoint coordinates to cube coordinates.
        coord_map = make_coord_map(points, data)
        coords = points.coords()
        shape = []
        output_coords = []

        # Find shape of coordinates to be iterated over.
        for (hpi, ci, shi) in coord_map:
            coord = coords[ci]
            if coord.ndim > 1:
                raise NotImplementedError("Co-location of data onto a cube with a coordinate of dimension greater"
                                          " than one is not supported (coordinate %s)", coord.name())
            # Ensure that bounds exist.
            if not coord.has_bounds():
                logging.info("Creating guessed bounds as none exist in file")
                coord.guess_bounds()
            shape.append(coord.shape[0])
            output_coords.append(coord)

        self._fix_longitude_range(coords, data_points)

        # Create index if constraint supports it.
        data_index.create_indexes(constraint, coords, data_points, coord_map)

        # Initialise output array as initially all masked, and set the appropriate fill value.
        values = np.ma.zeros(shape)
        values.mask = True
        values.fill_value = constraint.fill_value

        logging.info("--> Co-locating...")

        # Iterate over cells in cube.
        num_cells = np.product(shape)
        cell_count = 0
        cell_total = 0
        indexed_constraint = isinstance(constraint, IndexedConstraint)
        for indices in jasmin_cis.utils.index_iterator(shape):
            hp_values = [None] * HyperPoint.number_standard_names
            hp_cell_values = [None] * HyperPoint.number_standard_names
            for (hpi, ci, shi) in coord_map:
                hp_values[hpi] = coords[ci].points[indices[shi]]
                hp_cell_values[hpi] = coords[ci].cell(indices[shi])

            hp_cell = HyperPoint(*hp_cell_values)
            hp = HyperPoint(*hp_values)
            if indexed_constraint:
                arg = indices
            else:
                arg = hp_cell
            con_points = constraint.constrain_points(arg, data_points)
            try:
                values[indices] = kernel.get_value(hp, con_points)
            except ValueError:
                pass

            # Log progress periodically.
            cell_count += 1
            cell_total += 1
            if cell_count == 10000:
                logging.info("    Processed %d points of %d (%d%%)", cell_total, num_cells, int(cell_total * 100 / num_cells))
                cell_count = 0

        # Construct an output cube containing the colocated data.
        cube = self._create_colocated_cube(points, data, values, output_coords, constraint.fill_value)

        return [cube]

<<<<<<< HEAD
=======
    def _find_data_coords(self, data):
        """Checks the first data point to determine which coordinates are present.
        :param data: HyperPointList of data
        :return: list of booleans indicating HyperPoint coordinates that are present
        """
        point = data[0]
        coordinate_mask = [True] * HyperPoint.number_standard_names
        for idx in xrange(HyperPoint.number_standard_names):
            if point[idx] is None:
                coordinate_mask[idx] = False
        return coordinate_mask

    def _find_standard_coords(self, cube, coordinate_mask):
        """Finds the mapping of cube coordinates to the standard ones used by HyperPoint.

        :param cube: cube among the coordinates of which to find the standard coordinates
        :param coordinate_mask: list of booleans indicating HyperPoint coordinates that are present
        :return: list of tuples relating index in HyperPoint to index in coords and in coords to be iterated over
        """
        coord_map = []
        coord_lookup = {}
        for idx, coord in enumerate(cube.coords()):
            coord_lookup[coord] = idx

        shape_idx = 0
        for hpi, name in enumerate(HyperPoint.standard_names):
            if coordinate_mask[hpi]:
                coords = cube.coords(standard_name=name)
                if len(coords) > 1:
                    msg = ('Expected to find exactly 1 coordinate, but found %d. They were: %s.'
                           % (len(coords), ', '.join(coord.name() for coord in coords)))
                    raise jasmin_cis.exceptions.CoordinateNotFoundError(msg)
                elif len(coords) == 1:
                    coord_map.append((hpi, coord_lookup[coords[0]], shape_idx))
                    shape_idx += 1
                else:
                    coord_map.append((hpi, None, None))
            else:
                # Ignore this coordinate.
                coord_map.append((hpi, None, None))
        return coord_map

>>>>>>> d8adbb76
    def _find_longitude_range(self, coords):
        """Finds the start of the longitude range, assumed to be either 0,360 or -180,180
        :param coords: coordinates to check
        :return: starting value for longitude range or None if no longitude coordinate found
        """
        low = None
        for coord in coords:
            if coord.standard_name == 'longitude':
                low = 0.0
                min_val = coord.points.min()
                if min_val < 0.0:
                    low = -180.0
        return low

    def _fix_longitude_range(self, coords, data_points):
        """
        :param coords: coordinates for grid on which to colocate
        :param data_points: HyperPointList of data to fix
        """
        range_start = self._find_longitude_range(coords)
        if range_start is not None:
            range_end = range_start + 360.0
            for idx, point in enumerate(data_points):
                modified = False
                if point.longitude < range_start:
                    new_long = point.longitude + 360.0
                    modified = True
                elif point.longitude > range_end:
                    new_long = point.longitude - 360.0
                    modified = True
                if modified:
                    new_point = point.modified(lon=new_long)
                    data_points[idx] = new_point

    def _create_colocated_cube(self, src_cube, src_data, data, coords, fill_value):
        """Creates a cube using the metadata from the source cube and supplied data.

        :param src_cube: cube of sample points
        :param src_data: ungridded data that was to be colocated
        :param data: colocated data values
        :param coords: coordinates for output cube
        :param fill_value: value that has been used as the fill value in data
        :return: cube of colocated data
        """
        dim_coords_and_dims = []
        for idx, coord in enumerate(coords):
            dim_coords_and_dims.append((coord, idx))
        metadata = src_data.metadata
        metadata.missing_value = fill_value
        cube = GriddedData(data, standard_name=src_data.standard_name,
                           long_name=src_data.long_name,
                           var_name=metadata._name,
                           units=src_data.units,
                           dim_coords_and_dims=dim_coords_and_dims)
        #TODO Check if any other keyword arguments should be set:
        # cube = iris.cube.Cube(data, standard_name=None, long_name=None, var_name=None, units=None,
        #                       attributes=None, cell_methods=None, dim_coords_and_dims=None, aux_coords_and_dims=None,
        #                       aux_factories=None, data_manager=None)
        return cube


class CubeCellConstraint(CellConstraint):
    """Constraint for constraining HyperPoints to be within an iris.coords.Cell.
    """
    def __init__(self, fill_value=None):
        super(CubeCellConstraint, self).__init__()
        if fill_value is not None:
            try:
                self.fill_value = float(fill_value)
            except ValueError:
                raise jasmin_cis.exceptions.InvalidCommandLineOptionError(
                    'Cube Cell Constraint fill_value must be a valid float')

    def constrain_points(self, sample_point, data):
        """Returns HyperPoints lying within a cell.
        :param sample_point: HyperPoint of cells defining sample region
        :param data: list of HyperPoints to check
        :return: HyperPointList of points found within cell
        """
        con_points = HyperPointList()
        for point in data:
            include = True
            for idx in xrange(HyperPoint.number_standard_names):
                cell = sample_point[idx]
                if cell is not None:
                    if not (np.min(cell.bound) <= point[idx] < np.max(cell.bound)):
                        include = False
            if include:
                con_points.append(point)
        return con_points


class BinningCubeCellConstraint(IndexedConstraint):
    """Constraint for constraining HyperPoints to be within an iris.coords.Cell.

    Uses the index_data method to bin all the points
    """
    def __init__(self, fill_value=None):
        super(BinningCubeCellConstraint, self).__init__()
        self.grid_cell_bin_index = None

        if fill_value is not None:
            try:
                self.fill_value = float(fill_value)
            except ValueError:
                raise jasmin_cis.exceptions.InvalidCommandLineOptionError(
                    'Cube Cell Constraint fill_value must be a valid float')

    def constrain_points(self, sample_point, data):
        """Returns HyperPoints lying within a cell.

        This implementation returns the points that have been stored in the
        appropriate bin by the index_data method.
        :param sample_point: HyperPoint of cells defining sample region
        :param data: list of HyperPoints to check
        :return: HyperPointList of points found within cell
        """
        point_list = self.grid_cell_bin_index.get_points_by_indices(sample_point)
        con_points = HyperPointList()
        if point_list is not None:
            for point in point_list:
                con_points.append(data[point])
        return con_points

<<<<<<< HEAD

def make_coord_map(points, data):
    # If there are coordinates in the sample grid that are not present for the data,
    # omit the from the set of coordinates in the output grid. Find a mask of coordinates
    # that are present to use when determining the output grid shape.
    coordinate_mask = [False if c is None else True for c in data.coords().find_standard_coords()]

    # Find the mapping of standard coordinates to those in the sample points and those to be used
    # in the output data.
    return _find_standard_coords(points, coordinate_mask)


def _find_standard_coords(cube, coordinate_mask):
    """Finds the mapping of cube coordinates to the standard ones used by HyperPoint.

    @param cube: cube among the coordinates of which to find the standard coordinates
    @param coordinate_mask: list of booleans indicating HyperPoint coordinates that are present
    @return: list of tuples relating index in HyperPoint to index in coords and in coords to be iterated over
    """
    coord_map = []
    coord_lookup = {}
    for idx, coord in enumerate(cube.coords()):
        coord_lookup[coord] = idx

    shape_idx = 0
    for hpi, name in enumerate(HyperPoint.standard_names):
        if coordinate_mask[hpi]:
            coords = cube.coords(standard_name=name)
            if len(coords) > 1:
                msg = ('Expected to find exactly 1 coordinate, but found %d. They were: %s.'
                       % (len(coords), ', '.join(coord.name() for coord in coords)))
                raise jasmin_cis.exceptions.CoordinateNotFoundError(msg)
            elif len(coords) == 1:
                coord_map.append((hpi, coord_lookup[coords[0]], shape_idx))
                shape_idx += 1
    return coord_map
=======
    def index_data(self, coords, data, coord_map):
        """
        :param coords: coordinates of grid
        :param data: list of HyperPoints to index
        :param coord_map: list of tuples relating index in HyperPoint to index in coords and in
                          coords to be iterated over
        """
        # Create an index array matching the shape of the coordinates to be iterated over.
        shape = []
        for (hpi, ci, shi) in coord_map:
            if ci is not None:
                shape.append(len(coords[ci].points))
        num_cell_indices = len(shape)

        # Set a logging interval.
        num_bin_checks = sum([math.log(x) for x in shape])
        log_every_points = 2000000 / num_bin_checks
        log_every_points -= log_every_points % 100
        log_every_points = max(log_every_points, 100)

        # Create the index, which will be an array containing of a lists of data points that are
        # within each cell.
        self.index = np.empty(tuple(shape), dtype=np.dtype(object))
        self.index.fill(None)

        coord_descreasing = [False] * len(coords)
        coord_lengths = [0] * len(coords)
        lower_bounds = [None] * len(coords)
        upper_bounds = [None] * len(coords)
        for (hpi, ci, shi) in coord_map:
            if ci is not None:
                coord = coords[ci]
                # Coordinates must be monotonic; determine whether increasing or decreasing.
                if len(coord.points) > 1:
                    if coord.points[1] < coord.points[0]:
                        coord_descreasing[ci] = True
                coord_lengths[ci] = len(coord.points)
                if coord_descreasing[ci]:
                    lower_bounds[ci] = coord.bounds[::-1, 1]
                    upper_bounds[ci] = coord.bounds[::-1, 0]
                else:
                    lower_bounds[ci] = coord.bounds[::, 0]
                    upper_bounds[ci] = coord.bounds[::, 1]

        # Populate the index by finding the cell containing each data point.
        num_points = len(data)
        pt_count = 0
        pt_total = 0
        for pt_idx, point in data.enumerate_non_masked_points():
            point_cell_indices = [None] * num_cell_indices

            # Find the interval that the point resides in for each relevant coordinate.
            for (hpi, ci, shi) in coord_map:
                if ci is not None:
                    search_index = np.searchsorted(lower_bounds[ci], point[hpi], side='right') - 1
                    if (search_index >= 0) and (point[hpi] <= upper_bounds[ci][search_index]):
                        if coord_descreasing[ci]:
                            point_cell_indices[shi] = coord_lengths[ci] - search_index - 1
                        else:
                            point_cell_indices[shi] = search_index

            # Add point to index if a containing interval was found for each coordinate.
            if point_cell_indices.count(None) == 0:
                index_entry = self.index[tuple(point_cell_indices)]
                if index_entry is None:
                    index_entry = []
                index_entry.append(pt_idx)
                self.index[tuple(point_cell_indices)] = index_entry

            # Periodically log progress.
            pt_count += 1
            pt_total += 1
            if pt_count == log_every_points:
                logging.info("    Indexed %d points of %d (%d%%)",
                             pt_total, num_points, int(pt_total * 100 / num_points))
                pt_count = 0
>>>>>>> d8adbb76
<|MERGE_RESOLUTION|>--- conflicted
+++ resolved
@@ -846,51 +846,6 @@
 
         return [cube]
 
-<<<<<<< HEAD
-=======
-    def _find_data_coords(self, data):
-        """Checks the first data point to determine which coordinates are present.
-        :param data: HyperPointList of data
-        :return: list of booleans indicating HyperPoint coordinates that are present
-        """
-        point = data[0]
-        coordinate_mask = [True] * HyperPoint.number_standard_names
-        for idx in xrange(HyperPoint.number_standard_names):
-            if point[idx] is None:
-                coordinate_mask[idx] = False
-        return coordinate_mask
-
-    def _find_standard_coords(self, cube, coordinate_mask):
-        """Finds the mapping of cube coordinates to the standard ones used by HyperPoint.
-
-        :param cube: cube among the coordinates of which to find the standard coordinates
-        :param coordinate_mask: list of booleans indicating HyperPoint coordinates that are present
-        :return: list of tuples relating index in HyperPoint to index in coords and in coords to be iterated over
-        """
-        coord_map = []
-        coord_lookup = {}
-        for idx, coord in enumerate(cube.coords()):
-            coord_lookup[coord] = idx
-
-        shape_idx = 0
-        for hpi, name in enumerate(HyperPoint.standard_names):
-            if coordinate_mask[hpi]:
-                coords = cube.coords(standard_name=name)
-                if len(coords) > 1:
-                    msg = ('Expected to find exactly 1 coordinate, but found %d. They were: %s.'
-                           % (len(coords), ', '.join(coord.name() for coord in coords)))
-                    raise jasmin_cis.exceptions.CoordinateNotFoundError(msg)
-                elif len(coords) == 1:
-                    coord_map.append((hpi, coord_lookup[coords[0]], shape_idx))
-                    shape_idx += 1
-                else:
-                    coord_map.append((hpi, None, None))
-            else:
-                # Ignore this coordinate.
-                coord_map.append((hpi, None, None))
-        return coord_map
-
->>>>>>> d8adbb76
     def _find_longitude_range(self, coords):
         """Finds the start of the longitude range, assumed to be either 0,360 or -180,180
         :param coords: coordinates to check
@@ -1015,7 +970,6 @@
                 con_points.append(data[point])
         return con_points
 
-<<<<<<< HEAD
 
 def make_coord_map(points, data):
     # If there are coordinates in the sample grid that are not present for the data,
@@ -1031,9 +985,9 @@
 def _find_standard_coords(cube, coordinate_mask):
     """Finds the mapping of cube coordinates to the standard ones used by HyperPoint.
 
-    @param cube: cube among the coordinates of which to find the standard coordinates
-    @param coordinate_mask: list of booleans indicating HyperPoint coordinates that are present
-    @return: list of tuples relating index in HyperPoint to index in coords and in coords to be iterated over
+    :param cube: cube among the coordinates of which to find the standard coordinates
+    :param coordinate_mask: list of booleans indicating HyperPoint coordinates that are present
+    :return: list of tuples relating index in HyperPoint to index in coords and in coords to be iterated over
     """
     coord_map = []
     coord_lookup = {}
@@ -1051,82 +1005,4 @@
             elif len(coords) == 1:
                 coord_map.append((hpi, coord_lookup[coords[0]], shape_idx))
                 shape_idx += 1
-    return coord_map
-=======
-    def index_data(self, coords, data, coord_map):
-        """
-        :param coords: coordinates of grid
-        :param data: list of HyperPoints to index
-        :param coord_map: list of tuples relating index in HyperPoint to index in coords and in
-                          coords to be iterated over
-        """
-        # Create an index array matching the shape of the coordinates to be iterated over.
-        shape = []
-        for (hpi, ci, shi) in coord_map:
-            if ci is not None:
-                shape.append(len(coords[ci].points))
-        num_cell_indices = len(shape)
-
-        # Set a logging interval.
-        num_bin_checks = sum([math.log(x) for x in shape])
-        log_every_points = 2000000 / num_bin_checks
-        log_every_points -= log_every_points % 100
-        log_every_points = max(log_every_points, 100)
-
-        # Create the index, which will be an array containing of a lists of data points that are
-        # within each cell.
-        self.index = np.empty(tuple(shape), dtype=np.dtype(object))
-        self.index.fill(None)
-
-        coord_descreasing = [False] * len(coords)
-        coord_lengths = [0] * len(coords)
-        lower_bounds = [None] * len(coords)
-        upper_bounds = [None] * len(coords)
-        for (hpi, ci, shi) in coord_map:
-            if ci is not None:
-                coord = coords[ci]
-                # Coordinates must be monotonic; determine whether increasing or decreasing.
-                if len(coord.points) > 1:
-                    if coord.points[1] < coord.points[0]:
-                        coord_descreasing[ci] = True
-                coord_lengths[ci] = len(coord.points)
-                if coord_descreasing[ci]:
-                    lower_bounds[ci] = coord.bounds[::-1, 1]
-                    upper_bounds[ci] = coord.bounds[::-1, 0]
-                else:
-                    lower_bounds[ci] = coord.bounds[::, 0]
-                    upper_bounds[ci] = coord.bounds[::, 1]
-
-        # Populate the index by finding the cell containing each data point.
-        num_points = len(data)
-        pt_count = 0
-        pt_total = 0
-        for pt_idx, point in data.enumerate_non_masked_points():
-            point_cell_indices = [None] * num_cell_indices
-
-            # Find the interval that the point resides in for each relevant coordinate.
-            for (hpi, ci, shi) in coord_map:
-                if ci is not None:
-                    search_index = np.searchsorted(lower_bounds[ci], point[hpi], side='right') - 1
-                    if (search_index >= 0) and (point[hpi] <= upper_bounds[ci][search_index]):
-                        if coord_descreasing[ci]:
-                            point_cell_indices[shi] = coord_lengths[ci] - search_index - 1
-                        else:
-                            point_cell_indices[shi] = search_index
-
-            # Add point to index if a containing interval was found for each coordinate.
-            if point_cell_indices.count(None) == 0:
-                index_entry = self.index[tuple(point_cell_indices)]
-                if index_entry is None:
-                    index_entry = []
-                index_entry.append(pt_idx)
-                self.index[tuple(point_cell_indices)] = index_entry
-
-            # Periodically log progress.
-            pt_count += 1
-            pt_total += 1
-            if pt_count == log_every_points:
-                logging.info("    Indexed %d points of %d (%d%%)",
-                             pt_total, num_points, int(pt_total * 100 / num_points))
-                pt_count = 0
->>>>>>> d8adbb76
+    return coord_map