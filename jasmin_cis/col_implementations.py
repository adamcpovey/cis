--- conflicted
+++ resolved
@@ -1,8 +1,4 @@
 from jasmin_cis.col_framework import Colocator, Constraint, Kernel
-<<<<<<< HEAD
-from timeUtil import time
-=======
->>>>>>> 054106f7
 import logging
 
 
