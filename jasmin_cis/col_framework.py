--- conflicted
+++ resolved
@@ -87,20 +87,7 @@
     coordinates over which co-location is occurring.
     """
     __metaclass__ = ABCMeta
-<<<<<<< HEAD
     pass
-=======
-
-    @abstractmethod
-    def index_data(self, coords, data, coord_map):
-        """
-        :param coords: coordinates of grid
-        :param data: list of HyperPoints to index
-        :param coord_map: list of tuples relating index in HyperPoint to index in coords and in
-                          coords to be iterated over
-                          (HyperPoint_coordinate_index, coord_index, index_of_coord_iterated_over)
-        """
->>>>>>> d8adbb76
 
 
 def __get_class(parent_class, name=None):
