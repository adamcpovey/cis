'''
Class for plotting graphs.
Also contains dictionaries for the valid plot types and formatting options
'''

import matplotlib.pyplot as plt
from mpl_toolkits.basemap import Basemap
import sys
from utils import unpack_data_object
import logging


class PlotType(object):
        def __init__(self, maximum_no_of_expected_variables, variable_dimensions, plot_method):
            self.maximum_no_of_expected_variables = maximum_no_of_expected_variables
            self.variable_dimensions = variable_dimensions
            self.plot_method = plot_method

class Plotter(object):
    plot_options = { 'title' : plt.title,
                  'xlabel' : plt.xlabel, 
                  'ylabel' : plt.ylabel,
                  'fontsize' : plt.rcParams.update,
                  'logx' : None,
                  'logy' : None,
                  'grid' : None }
    
    default_plot_types = { 1 : 'line',
                           2 : 'heatmap'}
    
    line_styles = ["solid", "dashed", "dashdot", "dotted"]
    
    def __init__(self, data, plot_type = None, out_filename = None, *args, **kwargs):
        '''
        Constructor for the Plotter
        
        @param data             A list of data objects (either Cubes or UngriddedData)
        @param plot_type        The plot type, as a string
        @param out_filename     The filename to save the plot to
        @param *args            args to be passed into matplotlib
        @param **kwargs         kwargs to be passed into matplotlib
        '''
        self.data = data
        self.plot_type = plot_type
        self.out_filename = out_filename
        self.args = args
        self.kwargs = kwargs
        self.num_of_preexisting_plots = 0
        self.min_data = sys.maxint      # To be used for calculating the colour scheme of a scatter plotter overlayed on a heatmap
        self.max_data = -sys.maxint - 1 # To be used for calculating the colour scheme of a scatter plotter overlayed on a heatmap
        self.plots = [] # A list where all the plots will be stored
        self.plot() # Call main method
    
    def __add_color_bar(self):
        # nformat = "%e"
        # nformat = "%.3f"
        # nformat = "%.3e"
        nformat = "%.3g"
        cbar = plt.colorbar(orientation = Plotter.colour_bar_orientation, format = nformat)
        cbar.set_label(self.__format_units(self.data[0].units))
    
    def plot_line(self, data_item):
        '''
        Plots a line graph
        Stores the plot in a list to be used for when adding the legend
        
        @param data_item:    A dictionary containing the x coords and data as arrays
        '''
        self.plots.append(plt.plot(data_item["x"], data_item["data"], *self.args, **self.kwargs ))
    
    def plot_heatmap(self, data_item):
        '''
        Plots a heatmap
        Stores the min and max values of the data to be used later on for setting the colour scheme of scatter plots
        Stores the plot in a list to be used for when adding the legend
        
        @param data_item:    A dictionary containing the x coords, y coords and data as arrays
        '''
        #import matplotlib.colors as colors
        self.min_data = data_item["data"].min()
        self.max_data = data_item["data"].max()

        if self.__is_map():
            self.basemap = Basemap()
            plot_method = self.basemap
            self.kwargs["latlon"] = True
        else:
            plot_method = plt
        self.plots.append(plot_method.pcolormesh(data_item["x"], data_item["y"], data_item["data"], *self.args, **self.kwargs))
        self.kwargs.pop("latlon", None)
        
    def plot_contour(self, data_item):
        '''
        Plots a contour plot
        Stores the plot in a list to be used for when adding the legend
        
        @param data_item:    A dictionary containing the x coords, y coords and data as arrays
        '''
        self.basemap = Basemap()    
        self.plots.append(self.basemap.contour(data_item["x"], data_item["y"], data_item["data"], latlon = True, *self.args, **self.kwargs))
        
    def plot_contourf(self, data_item):
        '''
        Plots a filled contour
        Stores the plot in a list to be used for when adding the legend
        
        @param data_item:    A dictionary containing the x coords, y coords and data as arrays
        '''
        self.basemap = Basemap()    
        self.plots.append(self.basemap.contourf(data_item["x"], data_item["y"], data_item["data"], latlon = True, *self.args, **self.kwargs))
    
    def plot_scatter(self, data_item):
        '''
        Plots a scatter plot
        Stores the plot in a list to be used for when adding the legend
        
        @param data_item:    A dictionary containing the x coords, y coords and data as arrays
        '''
        from math import pow  
        colour_scheme = self.kwargs.get("color", None)
        minval = None
        maxval = None   
        mark = self.kwargs.pop("marker", "o")
        if data_item.get("y", None) is not None: # i.e. the scatter plot is 3D
            minval = data_item["data"].min()
            maxval = data_item["data"].max()
            if self.min_data != sys.maxint and self.max_data != (-sys.maxint - 1): # If a heatmap has been already plotted
                minval = self.min_data
                maxval = self.max_data
            else:
                if self.kwargs.get("vmin", None) is not None:
                    minval = self.kwargs.pop("vmin")
                if self.kwargs.get("vmax", None) is not None:
                    maxval = self.kwargs.pop("vmax")
            if colour_scheme is None:
                colour_scheme = data_item["data"]
        if colour_scheme is None:
            colour_scheme = "b" # Default color scheme used by matplotlib
        if "linewidth" in self.kwargs.keys():
            scatter_size = self.kwargs["linewidth"]
        else:
            scatter_size = 20 # Default scatter size

        if self.__is_map():
            # Code review this
            try:
                plot_method = self.basemap
            except AttributeError:
                self.basemap = Basemap()
                plot_method = self.basemap
        else:
            plot_method = plt

        if data_item.get("y", None) is not None:
            self.plots.append(plot_method.scatter(data_item["x"], data_item["y"], c = colour_scheme, vmin = minval, vmax = maxval, marker = mark, s = scatter_size, edgecolors = "none", *self.args, **self.kwargs))
        else:
            self.plot_type = "scatter2D"
            self.plots.append(plot_method.scatter(data_item["x"], data_item["data"], c = colour_scheme, vmin = minval, vmax = maxval, marker = mark, s = scatter_size, edgecolors = "none", *self.args, **self.kwargs))
    
    def plot_scatteroverlay(self, data_item):
        '''
        Plots a heatmap overlayed with one or more scatter plots
        Stores the plot in a list to be used for when adding the legend
        
        @param data_item:    A dictionary containing the x coords, y coords and data as arrays
        '''
        if self.num_of_preexisting_plots == 0:
            self.kwargs.pop("marker", None)
            self.kwargs["label"] = "_nolegend_"
            self.plot_heatmap(data_item)
            self.kwargs.pop("label")
        else:
            self.plot_scatter(data_item)    
        self.num_of_preexisting_plots += 1            

    plot_types = {'line' : PlotType(None, 1, plot_line),
                'scatter' : PlotType(None, 2, plot_scatter),
                'scatter2D' : PlotType(None, 2, plot_scatter),
                'heatmap' : PlotType(1, 2, plot_heatmap),
                'contour' : PlotType(1, 2, plot_contour),
                'contourf' : PlotType(1, 2, plot_contourf),
                'scatteroverlay' : PlotType(None, 2, plot_scatteroverlay)}
    
    def __set_font_size(self, options):
        if options["fontsize"] is not None:
            options["fontsize"] = { "font.size" : float(options["fontsize"]) }   
        else:
            options.pop("fontsize")
        return options

    def __format_units(self, units):
        if units:
            units = str(units)
            if not units.startswith("$") and not units.endswith("$"):
                units = "$" + units + "$"
            return "(" + units + ")"
        else:
            return ""

    def __set_axis_label(self, axis, options):
        import jasmin_cis.exceptions as cisex
        import iris.exceptions as irisex
        axis = axis.lower()
        axislabel = axis + "label"

        if options[axislabel] is None:
            if self.__is_map():
                options[axislabel] = "Longitude" if axis == "x" else "Latitude"
            else:
                try:
                    name = self.data[0].coord(axis=axis).name()
                except (cisex.CoordinateNotFoundError, irisex.CoordinateNotFoundError):
                    name = self.data[0].name()

                try:
                    units = self.data[0].coord(axis=axis).units
                except (cisex.CoordinateNotFoundError, irisex.CoordinateNotFoundError):
                    units = self.data[0].units

                if self.plot_type == "line" or self.plot_type == "scatter":
                    if len(self.data) == 1:
                        # only 1 data to plot, display
                        options[axislabel] = name + self.__format_units(units)
                    else:
                        # if more than 1 data, legend will tell us what the name is. so just displaying units
                        options[axislabel] = units
                else:
                    # in general, display both name and units in brackets
                    options[axislabel] = name + self.__format_units(units)

        return options
    
    def __create_legend(self, datafiles):
        if len(self.plots) > 1 and not (self.plot_type == "scatteroverlay" and len(self.plots) == 2):
            legend_titles = []
            for i, item in enumerate(self.data):
                if datafiles is not None and datafiles[i]["label"]:
                    legend_titles.append(datafiles[i]["label"])
                else:
                    if " " in item.long_name:
                        legend_titles.append(" ".join(item.long_name.split()[:-1]))
                    else:
                        legend_titles.append(item.long_name)
            if self.plot_type == "line":
                legend = plt.legend(legend_titles, loc="best")
            else:                
                handles = self.plots
                if self.plot_type == "scatteroverlay":
                    handles = handles[1:]
                    legend_titles = legend_titles[1:]
                legend = plt.legend(handles, legend_titles, loc="best", scatterpoints = 1, markerscale = 0.5)
            legend.draggable(state = True)

    def __is_map(self):
        axes = []
        for coord in self.data[0].coords(axis="X"):
            axes.append(coord.name())
        for coord in self.data[0].coords(axis="Y"):
            axes.append(coord.name())

        # Code review this
        lat = False
        lon = False
        for axis in axes:
            if axis.lower().startswith("lat"): lat = True
            if axis.lower().startswith("lon"): lon = True

        if lat and lon:
            return True
        else:
            return False

    def __format_map_ticks(self, tick_array, axis):
        label_format = "{0:.0f}"
        labels = []
        for tick in tick_array:
            if tick == 0:
                labels.append(0)
            else:
                labels.append(label_format.format(tick))
        return labels

    def __draw_coastlines(self):
        from numpy import arange, append
        if self.__is_map():
            #try:
                self.basemap.drawcoastlines()

                if self.y_range is not None:
                    parallels = arange(self.y_range["ymin"], self.y_range["ymax"]+1, (self.y_range["ymax"]-self.y_range["ymin"])/6)
                    #parallels = append(parallels, 0)
                    parallels.sort()
                else:
                    try:
                        parallels = arange(self.valrange["y"]["ymin"], self.valrange["y"]["ymax"]+1, (self.valrange["y"]["ymax"]-self.valrange["y"]["ymin"])/6)
                        #parallels = append(parallels, 0)
                        parallels.sort()
                    except AttributeError:
                        parallels = arange(-90, 91, 30)
                self.basemap.drawparallels(parallels)

                if self.x_range is not None:
                    meridians = arange(self.x_range["xmin"], self.x_range["xmax"]+1, (self.x_range["xmax"]-self.x_range["xmin"])/6)
                    #meridians = append(meridians, 0)
                    meridians.sort()
                else:
                    try:
                        meridians = arange(self.valrange["x"]["xmin"], self.valrange["x"]["xmax"]+1, (self.valrange["x"]["xmax"]-self.valrange["x"]["xmin"])/6)
                        #meridians = append(meridians, 0)
                        meridians.sort()
                    except AttributeError:
                        meridians = arange(-180, 181, 30)
                self.basemap.drawmeridians(meridians)

<<<<<<< HEAD
                #meridians = filter(lambda m: list(meridians == m).index(m) % 2 == 0, meridians)
                meridian_labels = self.__format_map_ticks(meridians, "x")
                #parallels = filter(lambda p: list(parallels == p).index(p) % 2 == 0, parallels)
=======
                meridian_labels = self.__format_map_ticks(meridians, "x")
>>>>>>> 23ee4eab
                parallel_labels = self.__format_map_ticks(parallels, "y")

                plt.xticks(meridians, meridian_labels)
                plt.yticks(parallels, parallel_labels)
    
    def __set_log_scale(self, logx, logy):
        from numpy import e, log
        ax = plt.gca()
        if logx:
            ax.set_xscale("log", basex = logx) 
            if logx == e:
                xticks = [("e^" + "{0:.0f}".format(x)) for x in log(ax.get_xticks())]
                #xticks = [("$\mathrm{e^(" + "{0:.0f}".format(x) + ")}$") for x in log(ax.get_xticks())]
                ax.set_xticklabels(xticks)
        if logy:
            ax.set_yscale("log", basey = logy)
            if logy == e:
                yticks = [("e^" + "{0:.0f}".format(x)) for x in log(ax.get_yticks())]
                #yticks = [("$\mathrm{e^(" + "{0:.0f}".format(x) + ")}$") for x in log(ax.get_yticks())]
                ax.set_yticklabels(yticks)
                        
    def __format_plot(self, options, datafiles): 
        '''
        Sets the fontsize, xlabel, ylabel, title, legend and color bar
        Tries to assign default value if value not specified
        
        @param data:                    A list of data objects (cubes or ungridded data)
        @param options:                 A dictionary of formatting options constructed using __create_plot_format_options
        @param plot_type:               The plot type (as a string, not a PlotType object)
        @param datafiles:               The list of datafiles from the command line, as a dictionary, containing filename, variable, label etc
        @param colour_bar_orientation:  A string, either 'horizontal' or 'vertical', should have been converted to lowercase by the parser
        '''
        # When should scientific notation be used on the axes?
        #(m, n), pair of integers; scientific notation will be used for numbers outside the range 10^m to 10^n. Use (0,0) to include all numbers          
        try:
            plt.gca().ticklabel_format(style='sci', scilimits=(-3,3), axis='both')
        except AttributeError:
            pass

        if options is not None:  
            logx = options.pop("logx")
            logy = options.pop("logy")
            if logx or logy:
                self.__set_log_scale(logx, logy)
                
            if options.pop("grid") or logx or logy:
                plt.grid(True, which="both")
            
            options = self.__set_font_size(options)             
            # If any of the options have not been specified, then use the defaults
            options = self.__set_axis_label("X", options)
            options = self.__set_axis_label("Y", options)
        
            if options["xlabel"] == None:
                options["xlabel"] = ""
            if options["ylabel"] == None:
                options["ylabel"] = ""
                
            if not options["title"]:
                options["title"] = ""
                
            if self.plot_type != "line" and self.plot_type != "scatter2D" and not options["title"]:
                    options["title"] = self.data[0].long_name
            
            for option, value in options.iteritems():
                # Call the method associated with the option        
                self.plot_options[option](value)      
                 
        if self.plot_type == "line" or "scatter" in self.plot_type:
            self.__create_legend(datafiles)

        if self.plot_type != "line" and self.plot_type != "scatter2D" and not self.no_colour_bar:
            self.__add_color_bar()
        
        self.__draw_coastlines()
        
    def __set_width_and_height(self):
        '''
        Sets the width and height of the plot
        Uses an aspect ratio of 4:3 if only one of width and height are specified
        '''
        height = self.kwargs.pop("height", None)
        width = self.kwargs.pop("width", None)
        
        if height is not None:
            if width is None:            
                width = height * (4.0 / 3.0)
        elif width is not None:
            height = width * (3.0 / 4.0)
            
        if height is not None and width is not None:
            plt.figure(figsize = (width, height))
    
    def __add_datafile_args_to_kwargs(self, datafile):
        '''
        Add linestyle/marker and color to kwargs just before plotting
        '''
        if self.plot_type == "line" or "scatter" in self.plot_type:
            if datafile["itemstyle"]:
                if self.plot_type == "line":
                    if datafile["itemstyle"] not in Plotter.line_styles:
                        from exceptions import InvalidLineStyleError
                        raise InvalidLineStyleError("'" + datafile["itemstyle"] + "' is not a valid line style, please use one of: " + str(Plotter.line_styles))
                    else:
                        self.kwargs["linestyle"] = datafile["itemstyle"]
                elif "scatter" in self.plot_type:
                    self.kwargs["marker"] = datafile["itemstyle"]
            if datafile["color"]:
                self.kwargs["color"] = datafile["color"]
                        
    def __remove_datafile_args_from_kwargs(self, datafile):
        '''
        Removes linestyle/marker and color from kwargs just after plotting
        '''
        if self.plot_type == "line" or "scatter" in self.plot_type:
            if datafile["itemstyle"]:
                if self.plot_type == "line":
                    self.kwargs.pop("linestyle")
                elif "scatter" in self.plot_type:
                    self.kwargs.pop("marker", None)
            if datafile["color"]:
                self.kwargs.pop("color")
    
    def __do_plot(self):
        '''
        Goes through all the data objects and plots them
        '''
        datafiles = self.kwargs.pop("datafiles", None) 
        for i, item in enumerate(self.data):

            # Temporarily add args to kwargs
            if datafiles is not None:
                self.__add_datafile_args_to_kwargs(datafiles[i])
            item_to_plot = unpack_data_object(item)            

            # for heatmaps, we plot the world map (with basemap)
            # if the 'x' axis is longitude AND the 'y' axis is the latitude
            Plotter.plot_types[self.plot_type].plot_method(self, item_to_plot)

            # Remove temp args
            if datafiles is not None:
                self.__remove_datafile_args_from_kwargs(datafiles[i])
        return datafiles
    
    def __warn_if_incorrect_colour_type_used(self):
        '''
        A 'color' should only be specified for a line graph, and 'cmap' should be specified for every other plot type
        '''
        import logging
        if self.plot_type != "line": # Remove color if specified for plot where type is not line
            arg = self.kwargs.pop("color", None)
            if arg is not None:
                logging.warn("Cannot specify a line colour for plot type '" + self.plot_type + "', did you mean to use cmap?")
        else:
            arg = self.kwargs.pop("cmap", None)
            if arg is not None:
                logging.warn("Cannot specify a colour map for plot type '" + self.plot_type + "', did you mean to use color?")
    
    def __set_default_plot_type(self, variable_dim):
        '''
        Sets the default plot type based on the number of dimensions of the data
        '''
        from jasmin_cis.exceptions import InvalidPlotTypeError
        try:
            if len(self.data) > 1 and variable_dim == 2:
                self.plot_type = 'scatteroverlay'
            else:
                self.plot_type = self.default_plot_types[variable_dim]
        except KeyError:
            raise InvalidPlotTypeError("There is no valid plot type for this variable - check its dimensions")
    
    def __check_plot_type_is_valid_for_given_variable(self, variable_dim):
        from jasmin_cis.exceptions import InvalidPlotTypeError
        if self.plot_types[self.plot_type].variable_dimensions != variable_dim:
            raise InvalidPlotTypeError("The plot type is not valid for this variable, the dimensions do not match")
    
    def __check_all_data_items_are_of_same_shape(self, variable_dim):
        from jasmin_cis.exceptions import InconsistentDimensionsError
        for item in self.data:
            if len(item.shape) != variable_dim:
                raise InconsistentDimensionsError("Number of dimensions must be consistent across variables")
    
    def __check_number_of_variables_does_not_exceed_maximum(self):
        from jasmin_cis.exceptions import InvalidPlotTypeError
        if self.plot_types[self.plot_type].maximum_no_of_expected_variables is not None:
            if len(self.data) > self.plot_types[self.plot_type].maximum_no_of_expected_variables:
                raise InvalidPlotTypeError("The plot type is not valid for this number of variables") # else: There are an unlimited number of variables for this plot type
    
    def __prepare_range(self, axis):
        '''
        If the axis is for the values and the plot type is not a line graph, then adds the min and max value to the kwargs
        otherwise just returns the valrange as a dictionary containing the min and max value
        
        @param axis    The axis to prepare the range for
        '''
        valrange = self.kwargs.pop(axis + "range", None)     
        if axis == "val" and self.plot_type != "line" and valrange is not None:
            try:       
                self.kwargs["vmin"] = valrange.pop("vmin")
            except KeyError:
                pass
            
            try:       
                self.kwargs["vmax"] = valrange.pop("vmax")
            except KeyError:
                pass
            if valrange == {}:
                valrange = None
        return valrange
    
    def __output_to_file_or_screen(self, out_filename = None):
        '''
        Outputs to screen unless a filename is given
        
        @param out_filename    The filename of the file to save to
        '''
        if out_filename is None:
            plt.show()
        else:
            logging.info("saving plot to file: " + out_filename);
            plt.savefig(out_filename) # Will overwrite if file already exists
    
    def __remove_unassigned_arguments(self):
        '''
        Removes arguments from the kwargs if they are equal to None
        '''
        for key in self.kwargs.keys():
            if self.kwargs[key] is None:
                self.kwargs.pop(key)
    
    def __create_plot_format_options(self):
        '''
        @return A dictionary containing the kwargs where the key is contained in the plot_options dictionary
        '''
        options = {}
        for key in self.plot_options.keys():
            options[key] = self.kwargs.pop(key, None)
        
        return options
    
    def __apply_axis_limits(self, valrange, axis):
        '''
        @param valrange    A dictionary containing xmin, xmax or ymin, ymax
        @param axis        The axis to apply the limits to
        '''
        from iris.exceptions import CoordinateNotFoundError
        from numpy.ma import MaskedArray
        import numpy
        if valrange is None and self.__is_map():
            valrange = {}
            try:
                valrange[axis + "min"] = MaskedArray.min(self.data[0].coord(axis=axis).data)
                valrange[axis + "max"] = MaskedArray.max(self.data[0].coord(axis=axis).data)
                try:
                    self.valrange[axis] = valrange
                except AttributeError:
                    self.valrange = {}
                    self.valrange[axis] = valrange
            except (CoordinateNotFoundError, AttributeError):
                pass
        if valrange is not None:
            if axis == "x":
                plt.xlim(**valrange)
            elif axis == "y":
                plt.ylim(**valrange)

    def __validate_data(self, variable_dim):
        '''
        Used to validate the data before plotting
        
        @param variable_dim:    The number of dimensions of the data being plotted
        '''
        self.__check_all_data_items_are_of_same_shape(variable_dim)
        self.__check_plot_type_is_valid_for_given_variable(variable_dim)
        self.__warn_if_incorrect_colour_type_used()
        self.__check_number_of_variables_does_not_exceed_maximum()
    
    def plot(self):
        '''
        The main plotting method
        '''

        logging.info("Generating plot...")

        self.kwargs["linewidth"] = self.kwargs.pop("itemwidth", None)        
        self.__remove_unassigned_arguments()   

        variable_dim = len(self.data[0].shape) # The first data object is arbitrarily chosen as all data objects should be of the same shape anyway
        
        if self.plot_type is None:
            self.__set_default_plot_type(variable_dim)

        # Checks are currently not smart enough to perform correctly.
        #self.__validate_data(variable_dim)
        
        plot_format_options = self.__create_plot_format_options()
        self.__prepare_range("val")
        self.x_range = self.__prepare_range("x")
        self.y_range = self.__prepare_range("y")
        self.__set_width_and_height()  
        Plotter.colour_bar_orientation = self.kwargs.pop("cbarorient", "horizontal")  
        self.no_colour_bar = self.kwargs.pop("nocolourbar", False)
        datafiles = self.__do_plot()  
        self.__apply_axis_limits(self.x_range, "x")
        self.__apply_axis_limits(self.y_range, "y")
            
        self.__format_plot(plot_format_options, datafiles) 
        
        self.__output_to_file_or_screen()        <|MERGE_RESOLUTION|>--- conflicted
+++ resolved
@@ -193,7 +193,7 @@
             units = str(units)
             if not units.startswith("$") and not units.endswith("$"):
                 units = "$" + units + "$"
-            return "(" + units + ")"
+            return " (" + units + ")"
         else:
             return ""
 
@@ -287,38 +287,34 @@
                 self.basemap.drawcoastlines()
 
                 if self.y_range is not None:
-                    parallels = arange(self.y_range["ymin"], self.y_range["ymax"]+1, (self.y_range["ymax"]-self.y_range["ymin"])/6)
-                    #parallels = append(parallels, 0)
+                    parallels = arange(self.y_range["ymin"], self.y_range["ymax"]+1, (self.y_range["ymax"]-self.y_range["ymin"])/5)
+                    parallels = append(parallels, 0)
                     parallels.sort()
                 else:
                     try:
-                        parallels = arange(self.valrange["y"]["ymin"], self.valrange["y"]["ymax"]+1, (self.valrange["y"]["ymax"]-self.valrange["y"]["ymin"])/6)
-                        #parallels = append(parallels, 0)
+                        parallels = arange(self.valrange["y"]["ymin"], self.valrange["y"]["ymax"]+1, (self.valrange["y"]["ymax"]-self.valrange["y"]["ymin"])/5)
+                        parallels = append(parallels, 0)
                         parallels.sort()
                     except AttributeError:
                         parallels = arange(-90, 91, 30)
                 self.basemap.drawparallels(parallels)
 
                 if self.x_range is not None:
-                    meridians = arange(self.x_range["xmin"], self.x_range["xmax"]+1, (self.x_range["xmax"]-self.x_range["xmin"])/6)
-                    #meridians = append(meridians, 0)
+                    meridians = arange(self.x_range["xmin"], self.x_range["xmax"]+1, (self.x_range["xmax"]-self.x_range["xmin"])/5)
+                    meridians = append(meridians, 0)
                     meridians.sort()
                 else:
                     try:
-                        meridians = arange(self.valrange["x"]["xmin"], self.valrange["x"]["xmax"]+1, (self.valrange["x"]["xmax"]-self.valrange["x"]["xmin"])/6)
-                        #meridians = append(meridians, 0)
+                        meridians = arange(self.valrange["x"]["xmin"], self.valrange["x"]["xmax"]+1, (self.valrange["x"]["xmax"]-self.valrange["x"]["xmin"])/5)
+                        meridians = append(meridians, 0)
                         meridians.sort()
                     except AttributeError:
                         meridians = arange(-180, 181, 30)
                 self.basemap.drawmeridians(meridians)
 
-<<<<<<< HEAD
-                #meridians = filter(lambda m: list(meridians == m).index(m) % 2 == 0, meridians)
+                #meridians = filter(lambda m: meridians.index(m) % 2 == 0, meridians)
                 meridian_labels = self.__format_map_ticks(meridians, "x")
-                #parallels = filter(lambda p: list(parallels == p).index(p) % 2 == 0, parallels)
-=======
-                meridian_labels = self.__format_map_ticks(meridians, "x")
->>>>>>> 23ee4eab
+                #parallels = filter(lambda p: parallels.index(p) % 2 == 0, parallels)
                 parallel_labels = self.__format_map_ticks(parallels, "y")
 
                 plt.xticks(meridians, meridian_labels)
