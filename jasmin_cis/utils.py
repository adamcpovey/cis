--- conflicted
+++ resolved
@@ -155,16 +155,10 @@
     x = __get_coord(data_object, x_variable, data)
     y = __get_coord(data_object, y_variable, data)
 
-<<<<<<< HEAD
-    #if no_of_dims == 1:
-    #    data = y
-    #    y = None
-=======
     try:
         if (y == data).all(): y = None
     except AttributeError:
         if y == data: y = None
->>>>>>> e7860be5
 
     if type(data_object) is Cube:
         plot_defn = iplt._get_plot_defn(data_object, iris.coords.POINT_MODE, ndims = no_of_dims)
