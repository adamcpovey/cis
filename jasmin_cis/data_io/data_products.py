--- conflicted
+++ resolved
@@ -86,11 +86,7 @@
         time_data = utils.concatenate(arrays)
         time_metadata = Coord(time_data, hdf_vd.get_metadata(vdata['Profile_time'][0]),'X')
 
-<<<<<<< HEAD
         return UngriddedData(sdata[usr_variable],[lat_data,lon_data,alt_data,time_data],'HDF_SD')
-=======
-        return UngriddedData(sdata[usr_variable],[lat,lon,alt,time])
->>>>>>> 5eb5f3ed
 
 
 class NetCDF_CF(AProduct):
