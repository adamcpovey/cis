'''
Module for ungridded data utilities. Gridded data is generally
stored in cubes
'''
import iris.plot as iplt
import iris
from iris.cube import Cube
from collections import namedtuple

def read_gridded_data_file_variable(filenames, variable):
    '''
    Read gridded data from a NetCDF file
    
    args:
        filenames:   The filenames of the files to read
        variable:    The variable to read from the files
        
    returns:
        A cube containing the specified data with unnecessary dimensions removed    
    '''
    from jasmin_cis.exceptions import InvalidVariableError
    import iris
    
    var_constraint = iris.AttributeConstraint(name=variable)
    # Create an Attribute constraint on the name Attribute for the variable given
    
    try:
        cube = iris.load_cube(filenames, var_constraint)
    except iris.exceptions.ConstraintMismatchError:        
        raise InvalidVariableError("Variable not found: " + variable +
                                   "\nTo see a list of variables run: cis info " + filenames[0] + " -h")
    
    sub_cube = list(cube.slices([ coord for coord in cube.coords() if coord.points.size > 1]))[0]
    #  Ensure that there are no extra dimensions which can confuse the plotting.
    # E.g. the shape of the cube might be (1, 145, 165) and so we don't need to know about 
    #  the dimension whose length is one. The above list comprehension would return a cube of 
    #  shape (145, 165)
    
    return sub_cube

def unpack_cube(cube): 
    '''
    To be commented
    ''' 
    if type(cube) is Cube:
        no_of_dims = len(cube.shape)
        import numpy as np
        from mpl_toolkits.basemap import addcyclic
        
        plot_defn = iplt._get_plot_defn(cube, iris.coords.POINT_MODE, ndims = no_of_dims)
        data = cube.data #ndarray
        if plot_defn.transpose:
            data = data.T
        
        if no_of_dims == 1:
            u_coord, = plot_defn.coords
            if u_coord:
                x = u_coord.points
            else:
                x = np.arange(data.shape[0])
            y = None
        elif no_of_dims == 2:
            # Obtain U and V coordinates
            v_coord, u_coord = plot_defn.coords
            if u_coord:
                u = u_coord.points
            else:
                u = np.arange(data.shape[1])
            if v_coord:
                v = v_coord.points
            else:
                v = np.arange(data.shape[0])
            
        if plot_defn.transpose:
            u = u.T
            v = v.T
        
        if no_of_dims == 2:
            data, u = addcyclic(data, u)    
            x, y = np.meshgrid(u, v)
        
        return { "data": data, "x" : x, "y" : y }
    else:
        return cube
<<<<<<< HEAD

=======
    
>>>>>>> 6fa92c47
def get_netcdf_file_variables(filename):
    '''
    Get all the variables from a NetCDF file
    
    args:
        filename: The filename of the file to get the variables from
    
    returns:
        An OrderedDict containing the variables from the file
    '''
    from netCDF4 import Dataset    
    f = Dataset(filename)
    return f.variables

# Define a named tuple for storing vectors of coordinates from gridded data

GriddedCoordsT = namedtuple('GriddedCoords',['lat','lon','alt','t'])

def get_netcdf_file_coordinates(filename):
    '''
    Get all of the coordinate variables from a NetCDF file
    
    args:
        filename: The filename of the file to get the variables from
    
    returns:
        A GriddedCoordsT named tuple.
    '''
    from netCDF4 import Dataset    
    f = Dataset(filename)
    try:
        lat = f.variables['latitude']
    except KeyError:
        lat=[]
    try:
        lon = f.variables['longitude']
    except KeyError:
        lon=[]
    try:
        alt = f.variables['altitude']
    except KeyError:
        alt=[]
    try:
        time = f.variables['t']
    except KeyError:
        time=[]
        
    return GriddedCoordsT(lat,lon,alt,time)

def get_netcdf_file_coordinates_points(filename):
    from jasmin_cis.col import HyperPoint
        
    dims = get_netcdf_file_coordinates(filename)
    
    # Pack the data into a list of x,y, val points to be passed to col
    points = []    
    
    for lat_p in dims.lat[:]:
        for lon_p in dims.lon[:]:
            for alt_p in dims.alt[:]:
                for time_p in dims.time[:]:
                    points.append(HyperPoint(lat_p,lon_p,alt_p,time_p))

    return points<|MERGE_RESOLUTION|>--- conflicted
+++ resolved
@@ -82,11 +82,7 @@
         return { "data": data, "x" : x, "y" : y }
     else:
         return cube
-<<<<<<< HEAD
 
-=======
-    
->>>>>>> 6fa92c47
 def get_netcdf_file_variables(filename):
     '''
     Get all the variables from a NetCDF file
