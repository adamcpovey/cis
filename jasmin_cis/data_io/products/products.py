from data_io.Coord import Coord, CoordList
from data_io.hdf import read_hdf4
from data_io.products.AProduct import AProduct
from data_io.ungridded_data import UngriddedData
import jasmin_cis.utils as utils
import data_io.hdf_vd as hdf_vd
import data_io.hdf_sd as hdf_sd

import logging

class Cloudsat_2B_CWC_RVOD(AProduct):

    def __read_files(self, filenames, variables):

        sdata = {}
        vdata = {}
        for filename in filenames:

            logging.info("reading file: " + filename)

            try:
                # reading in all variables into a 2 dictionaries:
                # sdata, key: variable name, value: list of sds
                # vdata, key: variable name, value: list of vds
                sds_dict, vds_dict = read_hdf4(filename,variables)
                for var in sds_dict.keys():
                    utils.add_element_to_list_in_dict(sdata,var,sds_dict[var])
                for var in vds_dict.keys():
                    utils.add_element_to_list_in_dict(vdata,var,vds_dict[var])

            except:
                print 'Error while reading file ', filename

        return sdata,vdata

    def get_file_signature(self):
        return [r'.*2B.CWC.RVOD*']

    def create_coords(self, filenames):

        # if filenames is not a list, make it a list of 1 element
        if not isinstance(filenames,list): filenames = [ filenames ]

        # list of coordinate variables we are interested in
        variables = [ 'Latitude','Longitude','TAI_start','Profile_time','Height']

        # reading the various files
        sdata, vdata = self.__read_files(filenames,variables)

        logging.debug("retrieving coordinate(s) data+metadata")
        alt_data = utils.concatenate([hdf_sd.get_data(i) for i in sdata['Height'] ])
        alt_metadata = hdf_sd.get_metadata(sdata['Height'][0])
        alt_coord = Coord(alt_data, alt_metadata,'Y')

        lat_data = utils.concatenate([hdf_vd.get_data(i) for i in vdata['Latitude'] ])
        lat_data = utils.expand_1d_to_2d_array(lat_data,len(alt_data[1]),axis=1)
        lat_metadata = hdf_vd.get_metadata(vdata['Latitude'][0])
        lat_coord = Coord(lat_data, lat_metadata)

        lon_data = utils.concatenate([hdf_vd.get_data(i) for i in vdata['Longitude'] ])
        lon_data = utils.expand_1d_to_2d_array(lon_data,len(alt_data[1]),axis=1)
        lon_metadata = hdf_vd.get_metadata(vdata['Longitude'][0])
        lon_coord = Coord(lon_data, lon_metadata)

        arrays = []
        for i,j in zip(vdata['Profile_time'],vdata['TAI_start']):
            time = hdf_vd.get_data(i)
            start = hdf_vd.get_data(j)
            time += start
            arrays.append(time)
        time_data = utils.concatenate(arrays)
        time_data = utils.expand_1d_to_2d_array(time_data,len(alt_data[1]),axis=1)
        time_metadata = hdf_vd.get_metadata(vdata['Profile_time'][0])
        time_coord = Coord(time_data, time_metadata,'X')

        return CoordList([lat_coord,lon_coord,alt_coord,time_coord])

    def create_data_object(self, filenames, variable):

        coords = self.create_coords(filenames)

        # reading of variables
        sdata, vdata = self.__read_files(filenames, variable)

        # retrieve data + its metadata
        logging.debug("retrieving data and associated metadata for variable: " + variable)
        data = sdata[variable]
        metadata = hdf_sd.get_metadata(sdata[variable][0])

        return UngriddedData(data,metadata,coords)

class Cloud_CCI(AProduct):

    def get_file_signature(self):
<<<<<<< HEAD
        #TODO Update this?
=======
>>>>>>> 4511e829
        return [r'.*ESACCI*\.nc']

    def create_coords(self, filenames):

        from data_io.netcdf import read_many_files, get_metadata
        from data_io.Coord import Coord

        variables = ["lat", "lon", "time"]

        data = read_many_files(filenames, variables, dim="pixel_number")

        coords = CoordList()
        coords.append(Coord(data["lon"], get_metadata(data["lon"]), "X"))
        coords.append(Coord(data["lat"], get_metadata(data["lat"]), "Y"))
        coords.append(Coord(data["time"], get_metadata(data["time"]), "T"))
        
        return coords

    def create_data_object(self, filenames, variable):

        from data_io.netcdf import read_many_files, get_metadata

        coords = self.create_coords(filenames)
        data = read_many_files(filenames, variable, dim="pixel_number")
        metadata = get_metadata(data[variable])

        return UngriddedData(data[variable], metadata, coords)

class NetCDF_CF(AProduct):
    def get_file_signature(self):
        return [r'.*\.nc']

    def create_coords(self, filenames, variable = None):
        from data_io.netcdf import read_many_files, get_metadata
        from data_io.Coord import Coord

        variables = [ "latitude", "longitude", "altitude", "time" ]

        if variable is not None:
            variables.append(variable)

        data_variables = read_many_files(filenames, variables)

        coords = CoordList()
        coords.append(Coord(data_variables["longitude"], get_metadata(data_variables["longitude"]), "X"))
        coords.append(Coord(data_variables["latitude"], get_metadata(data_variables["latitude"]), "Y"))
        coords.append(Coord(data_variables["altitude"], get_metadata(data_variables["altitude"]), "Z"))
        coords.append(Coord(data_variables["time"], get_metadata(data_variables["time"]), "T"))

        if variable is None:
            return coords
        else:
            return UngriddedData(data_variables[variable], get_metadata(data_variables[variable]), coords)

    def create_data_object(self, filenames, variable):
        return self.create_coords(filenames, variable)


class NetCDF_CF_Gridded(NetCDF_CF):
    def get_file_signature(self):
<<<<<<< HEAD
        return [r'.*\.nc', r'xenida.*\.nc']
=======
        return [r'.*\.nc']
>>>>>>> 4511e829

    def create_coords(self, filenames):
        # TODO Expand coordinates
        # For gridded data sets this will actually return coordinates which are too short
        #  we need to think about how to expand them here
        """

        @param filenames: List of filenames to read coordinates from
        @param variable: Optional variable to read while we're reading the coordinates
        @return: If variable was specified this will return an UngriddedData object, otherwise a CoordList
        """
        from data_io.netcdf import read, get_metadata
        from data_io.Coord import Coord

        variables = [ "latitude", "longitude", "altitude", "time" ]

        data_variables = read(filenames[0], variables)

        coords = CoordList()
        coords.append(Coord(data_variables["longitude"], get_metadata(data_variables["longitude"]), "X"))
        coords.append(Coord(data_variables["latitude"], get_metadata(data_variables["latitude"]), "Y"))
        coords.append(Coord(data_variables["altitude"], get_metadata(data_variables["altitude"]), "Z"))
        coords.append(Coord(data_variables["time"], get_metadata(data_variables["time"]), "T"))

        return coords

        #super(NetCDF_CF_Gridded, self).create_coords(filenames)

        # Something like:
        # for lat_p in lat:
        #     for lon_p in lon:
        #         for alt_p in alt:
        #             for time_p in time:
        #                 points.append(HyperPoint(lat_p,lon_p,alt_p,time_p))


    def create_data_object(self, filenames, variable):
        from jasmin_cis.exceptions import InvalidVariableError
        import iris

        var_constraint = iris.AttributeConstraint(name=variable)
        # Create an Attribute constraint on the name Attribute for the variable given

        try:
            cube = iris.load_cube(filenames, var_constraint)
        except iris.exceptions.ConstraintMismatchError:
            raise InvalidVariableError("Variable not found: " + variable +
                                       "\nTo see a list of variables run: cis info " + filenames[0] + " -h")

        sub_cube = list(cube.slices([ coord for coord in cube.coords() if coord.points.size > 1]))[0]
        #  Ensure that there are no extra dimensions which can confuse the plotting.
        # E.g. the shape of the cube might be (1, 145, 165) and so we don't need to know about
        #  the dimension whose length is one. The above list comprehension would return a cube of
        #  shape (145, 165)

        return sub_cube

class Aeronet(AProduct):

    def get_file_signature(self):
        #TODO Update this
        return [r'\.lev20']

    def create_coords(self, filenames):
        from data_io.ungridded_data import Metadata
        from numpy import array
        from data_io.aeronet import load_aeronet, get_file_metadata

        for filename in filenames:
            data_obj = load_aeronet(filename)
            metadata = get_file_metadata(filename)
            lon = metadata.misc[2][1].split("=")[1]
            lat = metadata.misc[2][2].split("=")[1]

            coords = CoordList()
            coords.append(Coord(array([lon]), Metadata(name="Longitude", shape=(1,), units="degrees_east", range=(-180,180), missing_value=-999)))
            coords.append(Coord(array([lat]), Metadata(name="Latitude", shape=(1,), units="degrees_north", range=(-90,90), missing_value=-999)))
            date_time_data = data_obj["datetime"]
            coords.append(Coord(date_time_data, Metadata(name="Date time", shape=(len(date_time_data),), units="Time_units"), "X"))

        return coords

    def create_data_object(self, filenames, variable):
        from data_io.aeronet import load_aeronet, get_file_metadata
        data = []
        filename = filenames[0]
        data_obj = load_aeronet(filename)
        var_data = data_obj[variable]
        metadata = get_file_metadata(filename, variable, (len(var_data),))
        return UngriddedData(var_data, metadata, self.create_coords([filename]))
<|MERGE_RESOLUTION|>--- conflicted
+++ resolved
@@ -92,10 +92,6 @@
 class Cloud_CCI(AProduct):
 
     def get_file_signature(self):
-<<<<<<< HEAD
-        #TODO Update this?
-=======
->>>>>>> 4511e829
         return [r'.*ESACCI*\.nc']
 
     def create_coords(self, filenames):
@@ -156,11 +152,7 @@
 
 class NetCDF_CF_Gridded(NetCDF_CF):
     def get_file_signature(self):
-<<<<<<< HEAD
         return [r'.*\.nc', r'xenida.*\.nc']
-=======
-        return [r'.*\.nc']
->>>>>>> 4511e829
 
     def create_coords(self, filenames):
         # TODO Expand coordinates
