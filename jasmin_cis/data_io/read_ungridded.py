'''
Module for reading ungridded data in HDF4 format
'''
import numpy as np
from ungridded_data import UngriddedData
import hdf_vd as hdf_vd
import hdf_sd as hdf_sd

def get_file_variables(filename):
    '''
    Get all variables from a file containing ungridded data.
    Concatenate variable from both VD and SD data
    
    args:
        filename: The filename of the file to get the variables from
    
    '''
    SD_vars = hdf_sd.get_hdf_SD_file_variables(filename)
    VD_vars = hdf_vd.get_hdf_VD_file_variables(filename)
    
    return SD_vars, VD_vars

def get_file_coordinates(filename):
    '''
    Read in coordinate variables and pass back tuple of lat, lon,
    each element of tuple being a 2D numpy array
    '''
<<<<<<< HEAD
    vds = hdf_vd.read(filename,['Latitude','Longitude'])
    data = hdf_vd.get_data(vds)
    lat = data['Latitude']
    long = data['Longitude']
    
=======
    lat = hdf_vd.get_data((filename,'Latitude'))
    long = hdf_vd.get_data((filename,'Longitude'))
>>>>>>> 3b342bb7
    return (lat,long)

def get_file_coordinates_points(filename):
    '''
    Convert coordinate 2D arrays into a list of points
    useful for co-location sampling
    '''
    from jasmin_cis.data_io.hyperpoint import HyperPoint
    
    latitude, longitude = get_file_coordinates(filename)
    
    points = []    
    
    for i, lat in enumerate(latitude):
        points.append(HyperPoint(lat,longitude[i]))
    
#    for (x,y), lat in np.ndenumerate(latitude):
#        lon = longitude[x,y]
#        points.append(HyperPoint(lat,lon))
        
    return points

def read(filenames, variables):
    '''
    Read ungridded data from a file. Just a wrapper that calls the UngriddedData class method
    
        @param filename:     A name of a file to read
        @param variables:    List of variables to read from the files
        
        @return A list of ungridded data objects 
        @raise FileIOError: Unable to read a file
        @raise InvalidVariableError: Variable not present in file
    '''
    return UngriddedData.load_ungridded_data(filenames, variables)

def read_hdf4(filename,variables):
    '''
        A wrapper method for reading raw data from hdf4 files. This returns a dictionary of io handles
         for each VD and SD data types.
       
        @param filename:     A name of a file to read
        @param variables:    List of variables to read from the files
        
        @return (sds_dict, vds_dict) A tuple of dictionaries, one for sds objects and another for vds 
    '''
    from jasmin_cis.exceptions import InvalidVariableError, FileIOError
    from pyhdf.error import HDF4Error

<<<<<<< HEAD
    sds_dict = hdf_sd.read(filename,variables)
    vds_dict = hdf_vd.read(filename,variables)
=======
    try:
        sds_dict = hdf_sd.read_sds(filename,variables)
        vds_dict = hdf_vd.read_vds(filename,variables)
    except HDF4Error as e:
        raise FileIOError(str(e))
>>>>>>> 3b342bb7
    
    for variable in variables:
        if variable not in sds_dict and variable not in vds_dict:
            raise InvalidVariableError("Could not find " + variable + " in file: " + filename)

    return sds_dict, vds_dict<|MERGE_RESOLUTION|>--- conflicted
+++ resolved
@@ -20,22 +20,16 @@
     
     return SD_vars, VD_vars
 
+
 def get_file_coordinates(filename):
     '''
     Read in coordinate variables and pass back tuple of lat, lon,
     each element of tuple being a 2D numpy array
     '''
-<<<<<<< HEAD
-    vds = hdf_vd.read(filename,['Latitude','Longitude'])
-    data = hdf_vd.get_data(vds)
-    lat = data['Latitude']
-    long = data['Longitude']
-    
-=======
     lat = hdf_vd.get_data((filename,'Latitude'))
     long = hdf_vd.get_data((filename,'Longitude'))
->>>>>>> 3b342bb7
     return (lat,long)
+
 
 def get_file_coordinates_points(filename):
     '''
@@ -57,6 +51,7 @@
         
     return points
 
+
 def read(filenames, variables):
     '''
     Read ungridded data from a file. Just a wrapper that calls the UngriddedData class method
@@ -68,7 +63,7 @@
         @raise FileIOError: Unable to read a file
         @raise InvalidVariableError: Variable not present in file
     '''
-    return UngriddedData.load_ungridded_data(filenames, variables)
+    return UngriddedData.load_ungridded_data(filenames, variables)           
 
 def read_hdf4(filename,variables):
     '''
@@ -83,16 +78,11 @@
     from jasmin_cis.exceptions import InvalidVariableError, FileIOError
     from pyhdf.error import HDF4Error
 
-<<<<<<< HEAD
-    sds_dict = hdf_sd.read(filename,variables)
-    vds_dict = hdf_vd.read(filename,variables)
-=======
     try:
-        sds_dict = hdf_sd.read_sds(filename,variables)
-        vds_dict = hdf_vd.read_vds(filename,variables)
+        sds_dict = hdf_sd.read(filename,variables)
+        vds_dict = hdf_vd.read(filename,variables)
     except HDF4Error as e:
         raise FileIOError(str(e))
->>>>>>> 3b342bb7
     
     for variable in variables:
         if variable not in sds_dict and variable not in vds_dict:
