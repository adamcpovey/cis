#!/bin/env python2.7
'''
Command line interface for the Climate Intercomparison Suite (CIS)
'''
import sys
import logging

from jasmin_cis.exceptions import CISError

logger = logging.getLogger(__name__)

__author__ = "David Michel, Daniel Wallis and Duncan Watson-Parris"
__version__ = "x"
__status__ = "Development"
__website__ = "http://proj.badc.rl.ac.uk/cedaservices/wiki/JASMIN/CommunityIntercomparisonSuite"


def __setup_logging(log_file, log_level):
    '''
    Set up the logging used throughout cis
    
    @param log_file:    The filename of the file to store the logs
    @param log_level:   The level at which to log 
    '''

    logging.basicConfig(format='%(levelname)s: %(message)s',filename=log_file, level=log_level)

    # This sends warnings straight to the logger, this is used as iris can throw a lot of warnings
    #  that we don't want bubbling up. We may change this in the future as it's a bit overkill.
    logging.captureWarnings(True)


def __error_occurred(e):
    '''
    Wrapper method used to print error messages.
    
    @param e: An error object or any string
    '''
    sys.stderr.write(str(e) + "\n")
    exit(1)


def plot_cmd(main_arguments):
    '''
    Main routine for handling calls to the 'plot' command. 
    Reads in the data files specified and passes the rest of the arguments to the plot function.
        

    @param main_arguments:    The command line arguments (minus the plot command)        
    '''
<<<<<<< HEAD
    from plotting.plot import Plotter
    from data_io.read import read_data
=======
    from plot import Plotter
    from jasmin_cis.data_io.read import read_data
>>>>>>> e2c25479
    import jasmin_cis.exceptions as ex
    from iris.exceptions import IrisError
    import jasmin_cis.utils as utils
    from collections import OrderedDict

    try:
        # create a list of data object (ungridded or gridded(in that case, a Iris cube)), concatenating data from various files
        data = [ read_data(datagroup['filenames'],datagroup['variable']) for datagroup in main_arguments.datagroups ]

    except (IrisError, ex.InvalidVariableError, ex.ClassNotFoundError) as e:
        __error_occurred(e)
    except IOError as e:
        __error_occurred("There was an error reading one of the files: \n" + str(e))

    main_arguments = vars(main_arguments)
    main_arguments.pop('command') # Remove the command argument now it is not needed
    plot_type = main_arguments.pop("type")
    output = main_arguments.pop("output")

    plot_args = {"datafiles" : main_arguments.pop("datafiles", None),
                 "nocolourbar" : main_arguments.pop("nocolourbar", False),
                 "logv" : main_arguments.pop("logv", False),
                 "x_range" : main_arguments.pop("x_range", None),
                 "y_range" : main_arguments.pop("y_range", None),
                 "cbarorient" : main_arguments.pop("cbarorient", "horizontal")}

    try:
        Plotter(data, plot_args, plot_type, output, **main_arguments)
    except (ex.InvalidPlotTypeError, ex.InvalidPlotFormatError, ex.InconsistentDimensionsError, ex.InvalidFileExtensionError, ValueError) as e:
        __error_occurred(e)


def info_cmd(main_arguments):
    '''
    Main routine for handling calls to the 'info' command.
    Reads in the variables from the data file specified and lists them to stdout if no
    particular variable was specified, otherwise prints detailed information about each
    variable specified
        
    @param main_arguments:    The command line arguments (minus the info command)
    '''    
    variables = main_arguments.variables
    filename = main_arguments.filename
    data_type = main_arguments.type

    from jasmin_cis.info import  info
    
    try:
        info(filename, variables, data_type)
    except CISError as e:
        __error_occurred(e)


def col_cmd(main_arguments):
    '''
    Main routine for handling calls to the co-locate ('col') command. 
        
    @param main_arguments:    The command line arguments (minus the col command)         
    '''
    from jasmin_cis.exceptions import ClassNotFoundError, CISError
    from jasmin_cis.col import Colocate
    from jasmin_cis.utils import add_file_prefix

    # Add a prefix to the output file so that we have a signature to use when we read it in again
    output_file = add_file_prefix("cis-col-", main_arguments.output + ".nc")

    col = Colocate(main_arguments.samplefilename, output_file)

    for input_group in main_arguments.datagroups:
        variable = input_group['variable']
        filenames = input_group['filenames']
        col_name = input_group['colocator'][0] if  input_group['colocator'] is not None else None
        col_options = input_group['colocator'][1] if  input_group['colocator'] is not None else None
        con_name = input_group['constraint'][0] if  input_group['constraint'] is not None else None
        con_options = input_group['constraint'][1] if  input_group['constraint'] is not None else None
        kern_name = input_group['kernel'][0] if  input_group['kernel'] is not None else None
        kern_options = input_group['kernel'][1] if  input_group['kernel'] is not None else None

        try:
            col.colocate(variable, filenames, col_name, con_name, con_options, kern_name, kern_options)
        except CISError as e:
            __error_occurred(e)
        except ClassNotFoundError as e:
            __error_occurred(str(e) + "\nInvalid co-location option.")


commands = { 'plot' : plot_cmd,
             'info' : info_cmd,
             'col'  : col_cmd} 

def main():
    '''
    The main method for the program.
    Sets up logging, parses the command line arguments and then calls the appropriate command with its arguments
    '''
    import os
    from parse import parse_args
    import logging, logging.config
    from datetime import datetime

    # configure logging
    logging.config.fileConfig( os.path.join(os.path.dirname(__file__), "logging.conf"))
    logging.captureWarnings(True) # to catch warning from 3rd party libraries

    # parse command line arguments
    arguments = parse_args()
    command = arguments.command

    logging.debug("CIS started at: " + datetime.now().strftime("%Y-%m-%d %H:%M"))
    logging.debug("Running command: " + command)
    logging.debug("With the following arguments: " + str(arguments))

    # execute command
    commands[command](arguments)


if __name__ ==  '__main__':
    main()<|MERGE_RESOLUTION|>--- conflicted
+++ resolved
@@ -48,13 +48,8 @@
 
     @param main_arguments:    The command line arguments (minus the plot command)        
     '''
-<<<<<<< HEAD
     from plotting.plot import Plotter
-    from data_io.read import read_data
-=======
-    from plot import Plotter
     from jasmin_cis.data_io.read import read_data
->>>>>>> e2c25479
     import jasmin_cis.exceptions as ex
     from iris.exceptions import IrisError
     import jasmin_cis.utils as utils
