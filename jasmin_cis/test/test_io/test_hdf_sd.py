'''
module to test the hdf4 utility function of hdf_sd.py
'''
from nose.tools import istest,raises, eq_
from jasmin_cis.test.test_files.data import *
import jasmin_cis.data_io.hdf_sd as hdf_sd
import numpy as np

@istest
def test_that_can_read_all_variables():
    filename = valid_hdf_sd_file
    dict = hdf_sd.read(filename)
    eq_(len(dict),67)

@istest
def test_that_can_read_known_variables():
    filename = valid_hdf_sd_file
    dict = hdf_sd.read(filename,['Latitude','Longitude'])
    eq_(len(dict),2)

@istest
<<<<<<< HEAD
@raises(HDF4Error)
def test_that_cannot_read_unknown_variables():
    filename = valid_hdf_sd_file
    dict = hdf_sd.read(filename,['athing','unechose','einding'])

@istest
=======
>>>>>>> 3b342bb7
def test_that_can_get_data():
    filename = valid_hdf_sd_file
    dict = hdf_sd.read(filename)
    data = hdf_sd.get_data(dict['Latitude'])
    eq_(data.shape,(203,135))

@istest
def test_that_can_get_metadata_for_known_variable():
    filename = valid_hdf_sd_file
    dict = hdf_sd.read(filename)
    metadata = hdf_sd.get_metadata(dict['Latitude'])
    eq_(len(metadata),3)

    info = metadata['info']
    eq_(len(info),5)

    attr = metadata['attributes']
    eq_(len(attr),10)
    eq_(attr['_FillValue'],-999.0)
    eq_(attr['Parameter_Type'],"MODIS Input")
    eq_(attr['long_name'],"Geodetic Latitude")
    eq_(attr['units'],"Degrees_north")
    eq_(attr['valid_range'],[-90.0, 90.0])

@istest
@raises(KeyError)
def test_that_cannot_get_metadata_for_unknown_variable():
    filename = valid_hdf_sd_file
    dict = hdf_sd.read(filename)
    hdf_sd.get_metadata(dict['incognito'])
<|MERGE_RESOLUTION|>--- conflicted
+++ resolved
@@ -9,35 +9,26 @@
 @istest
 def test_that_can_read_all_variables():
     filename = valid_hdf_sd_file
-    dict = hdf_sd.read(filename)
+    dict = hdf_sd.read_sds(filename)
     eq_(len(dict),67)
 
 @istest
 def test_that_can_read_known_variables():
     filename = valid_hdf_sd_file
-    dict = hdf_sd.read(filename,['Latitude','Longitude'])
+    dict = hdf_sd.read_sds(filename,['Latitude','Longitude'])
     eq_(len(dict),2)
 
 @istest
-<<<<<<< HEAD
-@raises(HDF4Error)
-def test_that_cannot_read_unknown_variables():
-    filename = valid_hdf_sd_file
-    dict = hdf_sd.read(filename,['athing','unechose','einding'])
-
-@istest
-=======
->>>>>>> 3b342bb7
 def test_that_can_get_data():
     filename = valid_hdf_sd_file
-    dict = hdf_sd.read(filename)
+    dict = hdf_sd.read_sds(filename)
     data = hdf_sd.get_data(dict['Latitude'])
     eq_(data.shape,(203,135))
 
 @istest
 def test_that_can_get_metadata_for_known_variable():
     filename = valid_hdf_sd_file
-    dict = hdf_sd.read(filename)
+    dict = hdf_sd.read_sds(filename)
     metadata = hdf_sd.get_metadata(dict['Latitude'])
     eq_(len(metadata),3)
 
@@ -56,5 +47,5 @@
 @raises(KeyError)
 def test_that_cannot_get_metadata_for_unknown_variable():
     filename = valid_hdf_sd_file
-    dict = hdf_sd.read(filename)
+    dict = hdf_sd.read_sds(filename)
     hdf_sd.get_metadata(dict['incognito'])
