'''
Module used for parsing
'''
import argparse
import re
import sys
import os.path
from plotting.plot import Plotter
import logging

def initialise_top_parser():
    '''
    The parser to which all arguments are initially passed
    '''
    parser = argparse.ArgumentParser("cis")
    subparsers = parser.add_subparsers(dest='command')
    plot_parser = subparsers.add_parser("plot", help = "Create plots")
    add_plot_parser_arguments(plot_parser)
    info_parser = subparsers.add_parser("info", help = "Get information about a file")
    add_info_parser_arguments(info_parser)
    col_parser = subparsers.add_parser("col", help = "Perform colocation")
    add_col_parser_arguments(col_parser)
<<<<<<< HEAD
    subparsers.add_parser("version", help = "Display the CIS version number")
=======
    subset_parser = subparsers.add_parser("subset", help = "Perform subsetting")
    add_subset_parser_arguments(subset_parser)
>>>>>>> 862a1797
    return parser


def add_plot_parser_arguments(parser):

    from jasmin_cis.data_io.products.AProduct import AProduct
    import jasmin_cis.plugin as plugin
    product_classes = plugin.find_plugin_classes(AProduct, 'jasmin_cis.data_io.products.products', verbose=False)

    parser.add_argument("datagroups", metavar = "Input datagroups", nargs = "+",
                        help = "The datagroups to be plotted, in the format: variable:filenames:colour:style:label:product, where the last four arguments are optional, colour is any valid html colour (e.g. red) and product is one of " + str([cls().__class__.__name__ for cls in product_classes]))
    parser.add_argument("-o", "--output", metavar = "Output filename", nargs = "?", help = "The filename of the output file for the plot image")
    parser.add_argument("--type", metavar = "Chart type", nargs = "?", help = "The chart type, one of: " + str(Plotter.plot_types.keys()))

    parser.add_argument("--xlabel", metavar = "X axis label", nargs = "?", help = "The label for the x axis")
    parser.add_argument("--ylabel", metavar = "Y axis label", nargs = "?", help = "The label for the y axis")
    parser.add_argument("--cbarlabel", metavar = "Colour bar label", nargs = "?", help = "The label for the colour bar")

    parser.add_argument("--xtickangle", metavar = "X tick angle", nargs = "?", help = "The angle (in degrees) of the ticks on the x axis")
    parser.add_argument("--ytickangle", metavar = "Y tick angle", nargs = "?", help = "The angle (in degrees) of the ticks on the y axis")

    parser.add_argument("--title", metavar = "Chart title", nargs = "?", help = "The title for the chart")    
    parser.add_argument("--itemwidth", metavar = "Item width", nargs = "?", help = "The width of an item. Unit are points in the case of a line, and point^2 in the case of a scatter point.")
    parser.add_argument("--fontsize", metavar = "Font size", nargs = "?", help = "The size of the font in points")
    parser.add_argument("--cmap", metavar = "Colour map", nargs = "?", help = "The colour map used, e.g. RdBu")
    parser.add_argument("--height", metavar = "Plot height", nargs = "?", help = "The height of the plot in inches")
    parser.add_argument("--width", metavar = "Plot width", nargs = "?", help = "The width of the plot in inches")

    parser.add_argument("--xmin", metavar = "Minimum x", nargs = "?", help = "The minimum x value to plot")
    parser.add_argument("--xmax", metavar = "Maximum x", nargs = "?", help = "The maximum x value to plot")
    parser.add_argument("--xstep", metavar = "X step", nargs = "?", help = "The step of the x axis")

    parser.add_argument("--ymin", metavar = "Minimum y", nargs = "?", help = "The minimum y value to plot")
    parser.add_argument("--ymax", metavar = "Maximum y", nargs = "?", help = "The maximum y value to plot")
    parser.add_argument("--ystep", metavar = "Y step", nargs = "?", help = "The step of the y axis")

    parser.add_argument("--vmin", metavar = "Minimum value", nargs = "?", help = "The minimum value to plot")
    parser.add_argument("--vmax", metavar = "Maximum value", nargs = "?", help = "The maximum value to plot")
    parser.add_argument("--vstep", metavar = "X value", nargs = "?", help = "The step of the colour bar")

    parser.add_argument("--xbinwidth", metavar = "Histogram x axis bin width", nargs = "?", help = "The width of the bins on the x axis of a histogram")
    parser.add_argument("--ybinwidth", metavar = "Histogram y axis bin width", nargs = "?", help = "The width of the bins on the y axis of a histogram")

    parser.add_argument("--cbarorient", metavar = "Colour bar orientation", default = "vertical", nargs = "?", help = "The orientation of the colour bar, either horizontal or vertical")
    parser.add_argument("--nocolourbar", metavar = "Hides the colour bar", default = "False", nargs = "?", help = "Does not show the colour bar")

    parser.add_argument("--logx", metavar = "Log (base 10) scale on X axis", default = "False", nargs = "?", help = "Uses a log scale (base 10) on the x axis")
    parser.add_argument("--logy", metavar = "Log (base 10) scale on Y axis", default = "False", nargs = "?", help = "Uses a log scale (base 10) on the y axis")
    parser.add_argument("--logv", metavar = "Log (base 10) scale for values", default = "False", nargs = "?", help = "Uses a log scale (base 10) on the colour bar")

    parser.add_argument("--grid", metavar = "Show grid", default = "False", nargs = "?", help = "Shows grid lines on the plot")
    parser.add_argument("--xaxis", metavar = "Variable on x axis", nargs="?", help="Name of variable to use on the x axis")
    parser.add_argument("--yaxis", metavar = "Variable on y axis", nargs="?", help="Name of variable to use on the y axis")

    parser.add_argument("--coastlinescolour", metavar = "Coastlines Colour", nargs = "?", help = "The colour of the coastlines on a map. Any valid html colour (e.g. red)")
    return parser


def add_info_parser_arguments(parser):
    parser.add_argument("filename", metavar = "Filename", help = "The filename of the file to inspect")
    parser.add_argument("-v", "--variables", metavar = "Variable(s)", nargs = "+", help = "The variable(s) to inspect")
    parser.add_argument("--type", metavar = "type of HDF data", nargs="?", help="Can be 'VD' or 'SD'. Use 'All' for both.")
    return parser


def add_col_parser_arguments(parser):
    parser.add_argument("samplegroup", metavar = "SampleGroup", help = "A string of the format filename:variable:product where the variable and product are optional")
    parser.add_argument("datagroups", metavar = "DataGroups", nargs = "+", help = "Variable to colocate with filenames and other options split by a colon")
    parser.add_argument("-o", "--output", metavar = "Output filename", default = "out", nargs = "?", help = "The filename of the output file for the plot image")
    return parser


def add_subset_parser_arguments(parser):
    parser.add_argument("datagroups", metavar="DataGroup", nargs=1,
                        help = "Variable to subset with filenames and optional product separated by colon(s)")
    parser.add_argument("subsetranges", metavar="SubsetRanges",
                        help = "Dimension ranges to use for subsetting")
    parser.add_argument("-o", "--output", metavar="Output filename", default="out", nargs="?",
                        help = "The filename of the output file")
    return parser


def expand_file_list(filenames, parser):
    '''

    @param filenames: A string which is a comma seperated list of filenames, wildcarded filenames or directories
    @param parser: A reference parser for raising errors on
    @return: A flat list of files which exist - with no duplicate
    '''
    from glob import glob
    from jasmin_cis.utils import OrderedSet
    if not filenames:
        parser.error("Please specify at least one filename")
    input_list = filenames.split(',')

    # Ensure we don't get duplicates by making file_set a set
    file_set = OrderedSet()
    for element in input_list:
        if any(wildcard in element for wildcard in ['*', '?',']','}']):
            filenames = glob(element)
            filenames.sort()
            for filename in filenames:
                file_set.add(filename)
        elif os.path.isdir(element):
            filenames = os.listdir(element)
            filenames.sort()
            for a_file in filenames:
                full_file = os.path.join(element, a_file)
                if os.path.isfile(full_file):
                    file_set.add(full_file)
        elif os.path.isfile(element):
            file_set.add(element)
        else:
            parser.error("'" + element + "' is not a valid filename")

    # Check we matched at least one file
    if not file_set:
        parser.error("No files found which match: " + str(filenames))

    # Cast set to a list to make it easier to index etc. later on
    alist = list(file_set)

    logging.info("Identified input file list: " + str(alist))

    return alist


def check_file_exists(filename, parser):
    if not os.path.isfile(filename):
        parser.error("'" + filename + "' is not a valid filename")


def parse_float(arg, name, parser):
    '''
    Tries to parse a string as a float.
    
    @param arg:    The arg to parse as a float
    @param name:   A description of the argument used for error messages
    @param parser: The parser used to report an error message
    @return The parsed float if succeeds or the original argument if fails
    '''
    if arg:
        try:
            arg = float(arg)
            return arg
        except ValueError:
            parser.error("'" + arg + "' is not a valid " + name)
            return None


def parse_int(arg, name, parser):
    '''
    Tries to parse a string as an integer.

    @param arg:    The arg to parse as an integer
    @param name:   A description of the argument used for error messages
    @param parser: The parser used to report an error message
    @return: The parsed integer if succeeds or None if fails
    '''
    if arg:
        try:
            arg = int(arg)
            return arg
        except ValueError:
            parser.error("'" + arg + "' is not a valid " + name)
            return None


def check_product(product, parser):
    from jasmin_cis.data_io.products.AProduct import AProduct
    import jasmin_cis.plugin as plugin
    if product:
        product_classes = plugin.find_plugin_classes(AProduct, 'jasmin_cis.data_io.products.products')
        product_names = [cls().__class__.__name__ for cls in product_classes]
        if product not in product_names:
            parser.error(product + " is not a valid product. Please use one of " + str(product_names))
    else:
        product = None
    return product

def get_plot_datagroups(datagroups, parser):
    '''
    @param datagroups:    A list of datagroups (possibly containing colons)
    @param parser:       The parser used to report errors    
    @return The parsed datagroups as a list of dictionaries
    '''
    from collections import namedtuple
    DatagroupOptions = namedtuple('DatagroupOptions',[ "variable", "filenames", "color", "edgecolor", "itemstyle", "label", "product"])
    datagroup_options = DatagroupOptions(check_is_not_empty, expand_file_list, check_color, check_color, check_nothing, check_nothing, check_product)
    return parse_colon_and_comma_separated_arguments(datagroups, parser, datagroup_options, compulsary_args=2)


def get_col_datagroups(datagroups, parser):
    '''
    @param datagroups:    A list of datagroups (possibly containing colons)
    @param parser:       The parser used to report errors
    @return The parsed datagroups as a list of dictionaries
    '''
    from collections import namedtuple
    DatagroupOptions = namedtuple('DatagroupOptions',["variable", "filenames", "colocator", "constraint", "kernel", "product"])
    datagroup_options = DatagroupOptions(check_is_not_empty, expand_file_list, extract_method_and_args, extract_method_and_args, extract_method_and_args, check_product)

    return parse_colonic_arguments(datagroups, parser, datagroup_options, min_args=2)


def get_col_samplegroup(samplegroup, parser):
    '''
    @param samplegroups:    A list of datagroups (possibly containing colons)
    @param parser:       The parser used to report errors
    @return The parsed samplegroups as a list of dictionaries
    '''
    from collections import namedtuple
    DatagroupOptions = namedtuple('SamplegroupOptions',[ "filenames", "variable", "product"])
    samplegroup_options = DatagroupOptions(expand_file_list, check_nothing, check_product)

    return parse_colonic_arguments(samplegroup, parser, samplegroup_options)


def get_subset_datagroups(datagroups, parser):
    '''
    @param datagroups:    A list of datagroups (possibly containing colons)
    @param parser:       The parser used to report errors
    @return The parsed datagroups as a list of dictionaries
    '''
    from collections import namedtuple
    DatagroupOptions = namedtuple('DatagroupOptions', ["variable", "filenames", "product"])
    datagroup_options = DatagroupOptions(check_is_not_empty, expand_file_list, check_product)

    return parse_colonic_arguments(datagroups, parser, datagroup_options, min_args=2)


def get_subset_limits(subsetlimits, parser):
    '''
    @param subsetlimits:  List of subset limit strings
    @param parser:        The parser used to report errors
    @return The parsed datagroups as a list of dictionaries
    '''
    from jasmin_cis.parse_datetime import parse_datetime, parse_as_number_or_datetime
    from jasmin_cis.subsetting.subset_limits import SubsetLimits

    # Split into the limits for each dimension.
    split_input = split_outside_brackets(subsetlimits)
    if len(split_input) == 0:
        parser.error("Limits for at least one dimension must be specified for subsetting")

    limit_dict = {}
    for seg in split_input:
        # Parse out dimension name and limit value strings; the expected format is:
        # <dim_name>=[<start_value>,<end_value>]
        # or
        # <dim_name>=[<start_value>]
        match = re.match(r'(?P<dim>[^=]+)=\[(?P<start>[^],]+)(?:,(?P<end>[^],]+))?\]$', seg)
        if match is None or match.group('dim') is None or match.group('start') is None:
            parser.error(
                "A dimension for subsetting does not have dimension name, start value and/or end value specified")
        else:
            dim_name = match.group('dim')
            limit1 = match.group('start')
            if match.group('end') is None:
                limit2 = limit1
            else:
                limit2 = match.group('end')

            # If the dimension is specified as x, y, z, or t, assume that the dimension is spatial or temporal in the
            # obvious way. Otherwise, parse what is found as a date/time or number.
            is_time = None
            if dim_name.lower() == 't':
                limit1_parsed = parse_datetime(limit1, 'subset range start date/time', parser)
                limit2_parsed = parse_datetime(limit2, 'subset range end date/time', parser)
                is_time = True
            elif dim_name.lower() in ['x', 'y', 'z']:
                limit1_parsed = parse_float(limit1, 'subset range start coordinate', parser)
                limit2_parsed = parse_float(limit2, 'subset range start coordinate', parser)
                is_time = False
            else:
                limit1_parsed = parse_as_number_or_datetime(limit1, 'subset range start coordinate', parser)
                limit2_parsed = parse_as_number_or_datetime(limit2, 'subset range start coordinate', parser)
            limit_dict[dim_name] = SubsetLimits(limit1_parsed, limit2_parsed, is_time)
    return limit_dict


def parse_colonic_arguments(inputs, parser, options, min_args=1):
    '''
    @param inputs:    A list of strings, each in the format a:b:c:......:n where a,b,c,...,n are arguments
    @param parser:    The parser used to raise an error if one occurs
    @param options:   The possible options that each input can take. If no value is assigned to a particular option, then it is assigned None
    @param min_args:   The minimum number of arguments to expect - we can't say which arguments are compulsory, just how many are
    @return A list of dictionaries containing the parsed arguments
    '''
    input_dicts = []
    
    for input_string in inputs:
        split_input = input_string.split(":")
        if len(split_input) < min_args:
            parser.error("A mandatory data group option is missing")
        input_dict = {}
        
        for i, option in enumerate(options._asdict().keys()):
            try:
                current_option = split_input[i]
                input_dict[option] = options[i](current_option, parser)
            except IndexError:
                input_dict[option] = None
        
        input_dicts.append(input_dict)
    return input_dicts


<<<<<<< HEAD
def parse_colon_and_comma_separated_arguments(inputs, parser, options, compulsary_args):
    '''
    @param inputs:    A list of strings, each in the format a:b:c:......:n where a,b,c,...,n are arguments
    @param parser:    The parser used to raise an error if one occurs
    @param options:   The possible options that each input can take. If no value is assigned to a particular option, then it is assigned None
    @param compulsary_args:   The exact number of compulsary arguments (colon separated)
    @return A list of dictionaries containing the parsed arguments
    '''
    input_dicts = []

    for input_string in inputs:
        split_input = input_string.split(":")
        if len(split_input) < compulsary_args:
            parser.error("A mandatory data group option is missing")
        elif len(split_input) > compulsary_args+1:
            parser.error("Too many mandatory data groups")

        input_dict = {}

        option = options._asdict().keys()

        # First deal with the comma separated compulsary arguments
        for i in range(0, compulsary_args):
            try:
                current_option = split_input[i]
                input_dict[option[0]] = options[i](current_option, parser)
                option.pop(0)  # Compulsary arguments always the first in the list
            except IndexError:
                input_dict[option[i]] = None

        # Now deal with optional arugments, if they exist. For each option loop through the list of arguments to see if
        # it exists, if so check and add to the dictionary.
        if len(split_input) == compulsary_args+1:
            split_input_comma = split_input[-1].split(",")
        else:
            split_input_comma = []  # need to loop over options to set optional arguments to None

        for i, option in enumerate(option):
            # Make sure an entry for each option is created, even if it is None
            input_dict[option] = None
            for j in split_input_comma:
                    # Split the input, [0] will be the key and [1] the value in the list
                    split_input_variable = j.split("=")
                    if split_input_variable[0] == option:
                        input_dict[option] = options[i+compulsary_args](split_input_variable[1], parser)

        input_dicts.append(input_dict)
    return input_dicts
=======
def split_outside_brackets(input, seps=[','], brackets={'[': ']'}):
    """Splits an input string at separators that are not within brackets.
    @param input: input string to parse
    @param seps: list of separator characters - default: comma
    @param brackets: map of open brackets to corresponding close brackets: default: square brackets
    @return: list of strings formed by breaking the input at colons
    """
    match_brackets = []
    match_bracket = None
    in_brackets = 0
    sep_idxs = []
    for idx in range(0, len(input)):
        if input[idx] in brackets:
            if in_brackets > 0:
                match_brackets.append(match_bracket)
            match_bracket = brackets[input[idx]]
            in_brackets += 1
        elif in_brackets > 0 and input[idx] == match_bracket:
            in_brackets -= 1
            if in_brackets > 0:
                match_bracket = match_brackets.pop()
        elif input[idx] in seps and in_brackets == 0:
            sep_idxs.append(idx)

    output = []
    start_idx = 0
    for idx in sep_idxs:
        output.append(input[start_idx:idx])
        start_idx = idx + 1
    if start_idx < len(input):
        output.append(input[start_idx:])
    return output
>>>>>>> 862a1797


def extract_method_and_args(arguments, parser):
    from jasmin_cis.utils import parse_key_val_list
    if not arguments:
        method_and_args = None
    else:
        elements = arguments.split(',')
        method_name = elements[0]
        args = elements[1:] if len(elements) > 1 else []
        method_and_args = ( method_name, parse_key_val_list(args) )
    return method_and_args


def check_nothing(item, parser):
    return item


def check_is_not_empty(item, parser):
    if not item:
        parser.error("Non optional argument not specified in datagroup")
    return item



def check_plot_type(plot_type, datagroups, parser):
    '''
    Checks plot type is valid option for number of variables if specified
    '''

    if plot_type is not None:
        if plot_type not in Plotter.plot_types.keys():
            parser.error("'" + plot_type + "' is not a valid plot type, please use one of: " + str(Plotter.plot_types.keys()))

def check_color(color, parser):
    if color:
        from matplotlib.colors import cnames
        color = color.lower()
        if (color not in cnames) and color != "grey":
            parser.error("'" + color + "' is not a valid colour")
    else:
        color = None
    return color


def check_colour_bar_orientation(orientation, parser):
    orientation = orientation.lower()
    if orientation != "horizontal" and orientation != "vertical":
        parser.error("The colour bar orientation must either be horizontal or vertical")
    return orientation

def parse_as_float_or_date(arg, name, parser):
    from time_util import parse_datetimestr_to_std_time
    if arg:
        try:
            # First try and parse as a float
            arg = float(arg)
        except ValueError:
            # Then try and parse as a date
            try:
                arg = parse_datetimestr_to_std_time(arg)
            except ValueError:
                # Otherwise throw an error
                parser.error("'" + arg + "' is not a valid " + name)
        return arg
    else:
        return None

def parse_as_float_or_time_delta(arg, name, parser):
    from time_util import parse_datetimestr_delta_to_float_days
    if arg:
        try:
            # First try and parse as a float
            arg = float(arg)
        except ValueError:
            # Then try and parse as a timedelta
            try:
                arg = parse_datetimestr_delta_to_float_days(arg)
            except ValueError:
                # Otherwise throw an error
                parser.error("'" + arg + "' is not a valid " + name)
        return arg
    else:
        return None

def check_range(min_val, max_val, step, parser, range_axis):
    '''
    If a val range was specified, checks that they are valid numbers and the min is less than the max
    '''
    ax_range = {}

    if min_val is not None:
        ax_range[range_axis + "min"] = parse_as_float_or_date(min_val, range_axis + "min", parser)

    if max_val is not None:
        ax_range[range_axis + "max"] = parse_as_float_or_date(max_val, range_axis + "max", parser)

    if ax_range.get(range_axis + "min", None) is not None and ax_range.get(range_axis + "max", None) is not None:
        if ax_range[range_axis + "min"] >= ax_range[range_axis + "max"]:
            parser.error(range_axis + "min must be less than " + range_axis + "max")

    if step is not None:
        ax_range[range_axis + "step"] = parse_as_float_or_time_delta(step, range_axis + "step", parser)

    return ax_range


def check_boolean_argument(argument):
    if argument is None or argument != "False":
        return True
    else:
        return False


def assign_logs(arguments):
    arguments.logx = check_boolean_argument(arguments.logx)
    arguments.logy = check_boolean_argument(arguments.logy)
    arguments.logv = check_boolean_argument(arguments.logv)
    
    if arguments.logx:
        arguments.logx = 10
    else:
        arguments.logx = None
        
    if arguments.logy:
        arguments.logy = 10
    else:
        arguments.logy = None

    if arguments.logv:
        arguments.logv = 10
    else:
        arguments.logv = None
    
    return arguments

def validate_plot_args(arguments, parser):
    arguments.datagroups = get_plot_datagroups(arguments.datagroups, parser)
    check_plot_type(arguments.type, arguments.datagroups, parser)

    arguments.valrange = check_range(arguments.vmin, arguments.vmax, arguments.vstep, parser, "v")
    arguments.xrange = check_range(arguments.xmin, arguments.xmax, arguments.xstep, parser, "x")
    arguments.yrange = check_range(arguments.ymin, arguments.ymax, arguments.ystep, parser, "y")

    arguments.cbarorient = check_colour_bar_orientation(arguments.cbarorient, parser)
    arguments.nocolourbar = check_boolean_argument(arguments.nocolourbar)
    arguments.grid = check_boolean_argument(arguments.grid)

    arguments.coastlinescolour = check_color(arguments.coastlinescolour, parser)

    arguments = assign_logs(arguments)
    # Try and parse numbers
    arguments.itemwidth = parse_float(arguments.itemwidth, "item width", parser)   
    arguments.fontsize = parse_float(arguments.fontsize, "font size", parser)
    arguments.height = parse_float(arguments.height, "height", parser)
    arguments.width = parse_float(arguments.width, "width", parser)
    arguments.xtickangle = parse_float(arguments.xtickangle, "x tick angle", parser)
    arguments.ytickangle = parse_float(arguments.ytickangle, "y tick angle", parser)
    arguments.xbinwidth = parse_float(arguments.xbinwidth, "x bin width", parser)
    arguments.ybinwidth = parse_float(arguments.ybinwidth, "y bin width", parser)
    
    return arguments


def validate_info_args(arguments, parser):
    check_file_exists(arguments.filename, parser)
    return arguments


def validate_col_args(arguments, parser):
    '''
    Checks that the filenames are valid and that variables and methods have been specified.
    Assigns default method/variable to datagroups with unspecified method/variable if default is specified
    Checks that the product is valid if specified
    '''
    # Note: Sample group is put into a list as parse_colonic_arguments expects a list. Samplegroup will only ever be one argument though
    samplegroup = get_col_samplegroup([arguments.samplegroup], parser)

    # Take the three parts out of the 0th samplegroup. Note: Due to the reason stated above, there will only ever be one samplegroup
    arguments.samplefiles = samplegroup[0]["filenames"]
    arguments.samplevariable = samplegroup[0]["variable"] if samplegroup[0]["variable"] is not "" else None
    arguments.sampleproduct = samplegroup[0]["product"]
    arguments.datagroups = get_col_datagroups(arguments.datagroups, parser)

    return arguments


<<<<<<< HEAD
def validate_version_args(arguments, parser):
    # no arguments accepted
    return arguments


validators = {'plot': validate_plot_args,
              'info': validate_info_args,
              'col': validate_col_args,
              'version': validate_version_args}
=======
def validate_subset_args(arguments, parser):
    arguments.datagroups = get_subset_datagroups(arguments.datagroups, parser)
    arguments.limits = get_subset_limits(arguments.subsetranges, parser)
    return arguments


validators = { 'plot' : validate_plot_args,
               'info' : validate_info_args,
               'col'  : validate_col_args,
               'subset': validate_subset_args}
>>>>>>> 862a1797


def parse_args(arguments = None):
    '''
    Parse the arguments given. If no arguments are given, then used the command line arguments.
    Returns a dictionary contains the parsed arguments
    '''
    parser = initialise_top_parser()
    if arguments is None:
        #sys.argv[0] is the name of the script itself
        arguments = sys.argv[1:]
    main_args = parser.parse_args(arguments)
    main_args = validators[main_args.command](main_args, parser)

    return main_args<|MERGE_RESOLUTION|>--- conflicted
+++ resolved
@@ -20,12 +20,9 @@
     add_info_parser_arguments(info_parser)
     col_parser = subparsers.add_parser("col", help = "Perform colocation")
     add_col_parser_arguments(col_parser)
-<<<<<<< HEAD
-    subparsers.add_parser("version", help = "Display the CIS version number")
-=======
     subset_parser = subparsers.add_parser("subset", help = "Perform subsetting")
     add_subset_parser_arguments(subset_parser)
->>>>>>> 862a1797
+    subparsers.add_parser("version", help = "Display the CIS version number")
     return parser
 
 
@@ -334,7 +331,6 @@
     return input_dicts
 
 
-<<<<<<< HEAD
 def parse_colon_and_comma_separated_arguments(inputs, parser, options, compulsary_args):
     '''
     @param inputs:    A list of strings, each in the format a:b:c:......:n where a,b,c,...,n are arguments
@@ -383,7 +379,8 @@
 
         input_dicts.append(input_dict)
     return input_dicts
-=======
+
+
 def split_outside_brackets(input, seps=[','], brackets={'[': ']'}):
     """Splits an input string at separators that are not within brackets.
     @param input: input string to parse
@@ -416,7 +413,6 @@
     if start_idx < len(input):
         output.append(input[start_idx:])
     return output
->>>>>>> 862a1797
 
 
 def extract_method_and_args(arguments, parser):
@@ -604,28 +600,22 @@
     return arguments
 
 
-<<<<<<< HEAD
-def validate_version_args(arguments, parser):
-    # no arguments accepted
-    return arguments
-
-
-validators = {'plot': validate_plot_args,
-              'info': validate_info_args,
-              'col': validate_col_args,
-              'version': validate_version_args}
-=======
 def validate_subset_args(arguments, parser):
     arguments.datagroups = get_subset_datagroups(arguments.datagroups, parser)
     arguments.limits = get_subset_limits(arguments.subsetranges, parser)
     return arguments
 
 
-validators = { 'plot' : validate_plot_args,
-               'info' : validate_info_args,
-               'col'  : validate_col_args,
-               'subset': validate_subset_args}
->>>>>>> 862a1797
+def validate_version_args(arguments, parser):
+    # no arguments accepted
+    return arguments
+
+
+validators = {'plot': validate_plot_args,
+              'info': validate_info_args,
+              'col': validate_col_args,
+              'subset': validate_subset_args,
+              'version': validate_version_args}
 
 
 def parse_args(arguments = None):
