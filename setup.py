--- conflicted
+++ resolved
@@ -21,14 +21,9 @@
                     "netcdf4>=1.0",
                     "numpy",
                     "scipy>=0.15.0",
-<<<<<<< HEAD
-                    "psutil>=2.0.0",
-                    "six"]
-=======
                     "scitools-iris>=1.8.0",
                     'psutil>=2.0.0',
                     'six']
->>>>>>> a508887f
 
     optional_dependencies = {"HDF": ["pyhdf>=0.9.0"], "Pandas": ["pandas"]}
 
