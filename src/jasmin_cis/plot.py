# Created by WALDM on 14th Jan 2013
# Copyright TODO
#
"""
    Module for plotting graphs. Also contains dictionaries for the valid
     plot types and formatting options
"""

import iris.plot as iplt
import matplotlib.pyplot as plt

plot_options = { 'title' : plt.title,
              'xlabel' : plt.xlabel, 
              'ylabel' : plt.ylabel } 

class plot_type(object):
    def __init__(self, expected_no_of_variables, variable_dimensions, plot_method, is_map):
        self.expected_no_of_variables = expected_no_of_variables
        self.variable_dimensions = variable_dimensions
        self.plot_method = plot_method
        self.is_map = is_map
        
plot_types = {'line' : plot_type(1, 1, iplt.plot, False),
                'scatter' : plot_type(1, 2, iplt.points, False), 
                'heatmap' : plot_type(1, 2, iplt.pcolormesh, True),
                'contour' : plot_type(1, 2, iplt.contour, True),
                'contourf' : plot_type(1, 2, iplt.contourf, True)}

default_plot_types = { 1 : 'line',
                       2 : 'heatmap'}
   
def plot(data, plot_type = None, out_filename = None, options = None, *args, **kwargs):
    #from jasmin_cis.exceptions import InvalidPlotTypeError, InconsistentDimensionsError
    import jasmin_cis.exceptions as ex

    # Unpack the data list if there is only one element, otherwise the whole list
    #  gets passed to the plot function. This could be done with unpacking in the 
    #  plot method call but we already unpack the args list.
    variable_dim = len(data[0].shape)
    num_variables = len(data)
    
    if num_variables == 1:
        data = data[0]
    else:
        for item in data:
            if len(item.shape) != variable_dim:
                raise ex.InconsistentDimensionsError("Number of "
                    "dimensions must be consistent across variables")
        
    if plot_type is None:
        try:
            plot_type = default_plot_types[variable_dim]
        except KeyError:
            raise ex.InvalidPlotTypeError("There is no valid plot type for this variable - check its dimensions")
    elif plot_types[plot_type].variable_dimensions != variable_dim:
        raise ex.InvalidPlotTypeError("The plot type is not valid for this variable, the dimensions do not match")
    
<<<<<<< HEAD
    if plot_types[plot_type].expected_no_of_variables != len(data):
=======
    if plot_types[plot_type].expected_no_of_variables != num_variables:
>>>>>>> aa2f741e
        raise ex.InvalidPlotTypeError("The plot type is not valid for these variables")   
    
    try:
        plot_types[plot_type].plot_method(data, *args, **kwargs)
    except KeyError:
        raise ex.InvalidPlotTypeError(plot_type)
    
    if options != None:
        for option, value in options.iteritems():
            try:
                plot_options[option](value)
            except KeyError:
                raise ex.InvalidPlotFormatError("Invalid formatting option")
                # This should never be reached as the plot_options
                # should include all of the valid formatting options
    
    if plot_types[plot_type].is_map:
        # Try and add the coast lines if the map supports it
        try:
            plt.gca().coastlines()
        except AttributeError:
            pass
         
    if out_filename == None:
        plt.show()  
    else:
        # Will overwrite if file already exists
        plt.savefig(out_filename)        <|MERGE_RESOLUTION|>--- conflicted
+++ resolved
@@ -55,11 +55,7 @@
     elif plot_types[plot_type].variable_dimensions != variable_dim:
         raise ex.InvalidPlotTypeError("The plot type is not valid for this variable, the dimensions do not match")
     
-<<<<<<< HEAD
     if plot_types[plot_type].expected_no_of_variables != len(data):
-=======
-    if plot_types[plot_type].expected_no_of_variables != num_variables:
->>>>>>> aa2f741e
         raise ex.InvalidPlotTypeError("The plot type is not valid for these variables")   
     
     try:
